# This is the front-end of the dashboard

fluidPage(
    
    # styling
  #  theme = "bootstrap.css",
    
    # App title ----
    titlePanel(title="Anticipatory Action Pilots"), 
    
    # logo (must be in a subfolder named www that is sister to ui.r and not be listed with its path)
    img(src="double_logo_header.jpg", align = "center", width=1275, height=100),
        
    br(),
    span(strong("Please note that this dashboard is under development and intended for forecast exploration only. It should not be used as the main source of information for decision-making. Feedback and suggestions for functionalities can be directed to Josée Poirier (josee.poirier@un.org)."), style = "color:red"),
    br(),
    br(),
    
    # Sidebar layout with input and output definitions
    sidebarLayout(
        
        # Sidebar panel for inputs
        sidebarPanel(
            
            # Input: select country
            radioButtons("country", "Select a country:",
                         c("Ethiopia" = "eth",
                           "Bangladesh" = "bgd",
                           "Somalia" = "som",
                           "Malawi" = "mwi")),
            #             selected = character(0)), no default
            
            radioButtons("source", "Select a source:",
                         c("FewsNet" = "fn",
                           "Global IPC" = "gbl")),
            
       uiOutput('projectionPeriods')
       
        ),
        
        # Main panel for displaying outputs
        mainPanel(
            
            # Tabset w/ plot, summary, and table
            tabsetPanel(type = "tabs",
                        tabPanel("Triggered Regions", textOutput("triggered_regions_list")),
                        tabPanel("Trigger Map", plotOutput("trigger_map")),
                        tabPanel("Projections", DT::dataTableOutput("projections_table")),
                        tabPanel("Rainfall Forecasts", 
                                 tags$br(), 
                                 htmlOutput("iri"),
                                 #htmlOutput("icpac"),
<<<<<<< HEAD
                                 img(src="icpac_rainfall_20201222_JFM2021.png", align = "center", width=600, height=600),
=======
                                 img(src="icpac_rainfall_20201222_JFM2021.png", align = "center", width=600, height=600),                                 
>>>>>>> 5c4e3a3f
                                 htmlOutput("chc"),
                                 htmlOutput("nmme"),
                                 textOutput("eth_nma")),
                        tabPanel("Reports", 
                              #   uiOutput("reports"),
                              #   tags$h3("Full Reports"),
                                 tags$br(),
                                 "Click on the links below to access the forecasts published by agencies.",
                                 tags$br(),
                                 tags$hr(),
                                 tags$a(href="https://fews.net/east-africa/ethiopia/food-security-outlook/october-2020", 
                                        "Food Insecurity: FewsNet"),
                                 tags$br(),
                                 tags$a(href="http://www.ipcinfo.org/ipc-country-analysis/details-map/en/c/1152818/?iso3=ETH", 
                                        "Food Insecurity: Global IPC"),
                                 tags$br(),
                                 tags$a(href="https://iri.columbia.edu/our-expertise/climate/forecasts/seasonal-climate-forecasts/", 
                                     "Rainfall: IRI"),
                                 tags$br(),
                                 tags$a(href="https://www.icpac.net/seasonal-forecast/", 
                                     "Rainfall: ICPAC"),
                                 tags$br(),
                                 tags$a(href="https://blog.chc.ucsb.edu/?p=898", 
                                     "Rainfall: CHC"),
                                 tags$br(),
                                 tags$a(href="https://www.cpc.ncep.noaa.gov/products/NMME/prob/PROBprate.S.html", 
                                     "Rainfall: NMME"),
                                 tags$br(),
                                 tags$a(href="http://www.ethiomet.gov.et/other_forecasts/seasonal_forecast", 
                                     "Rainfall: Ethiopian NMA"),
                              
                              
                              
                              )
                        )
            )
)
)<|MERGE_RESOLUTION|>--- conflicted
+++ resolved
@@ -50,11 +50,7 @@
                                  tags$br(), 
                                  htmlOutput("iri"),
                                  #htmlOutput("icpac"),
-<<<<<<< HEAD
-                                 img(src="icpac_rainfall_20201222_JFM2021.png", align = "center", width=600, height=600),
-=======
                                  img(src="icpac_rainfall_20201222_JFM2021.png", align = "center", width=600, height=600),                                 
->>>>>>> 5c4e3a3f
                                  htmlOutput("chc"),
                                  htmlOutput("nmme"),
                                  textOutput("eth_nma")),
