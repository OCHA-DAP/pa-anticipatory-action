--- conflicted
+++ resolved
@@ -32,11 +32,8 @@
 import math
 from dateutil.relativedelta import relativedelta
 import calendar
-<<<<<<< HEAD
-=======
 import holoviews as hv
 import hvplot.xarray
->>>>>>> c267e98e
 
 import altair as alt
 #to plot maps with altair
@@ -144,7 +141,6 @@
     ax.axis("off")
 ```
 
-<<<<<<< HEAD
 ```python
 #compute median rainfall per month, grouped by the years
 da_country_month_med=da_country.groupby(
@@ -178,67 +174,6 @@
 g.fig.subplots_adjust(top=0.9,bottom=0.4,hspace=0.3)
 ```
 
-IRI's seasonal forecast is produced as a probability of the rainfall being in the lower tercile, also referred to as being below average. We therefore compute the occurrence of observed below average rainfall.  
-
-Below the areas with below average rainfall for the JJA and JAS season between 2004 and 2011 are shown. The date indicates the end of the rainy season, i.e. 2011-08 equals the JJA season in 2020.
-
-We can see that there is geogspatial correlation between pixels receiving below average rainfall, which we would expect. 
-However, this correlation occurs in smaller regions than in our full region of interest. For example in 2007 we can see that only the South-Eastern part of the region of interest received below average rainfall. 
-The largest part of the country saw below average rainfall in 2004.
-
-```python
-ds_season_below=rioxarray.open_rasterio(chirps_seasonal_lower_tercile_processed_path)
-da_season_below=ds_season_below.precip.sortby("time")
-```
-
-```python
-da_season_below_selm=da_season_below.sel(time=da_season_below.time.dt.month.isin(end_months_sel))
-```
-
-```python
-da_plot=da_season_below_selm.sel(time=da_season_below_selm.time.dt.year.isin(range(2004,2012))).sortby("time")
-da_plot_titles=[f"{month_season_mapping[int(m.dt.month.values)]} {int(m.dt.year.values)}" for m in da_plot.time]
-g=da_plot.plot(
-    col="time",
-    col_wrap=2,
-    levels=[-666,0],
-    add_colorbar=False,
-    cmap="YlOrRd",
-=======
-```python
-#compute median rainfall per month, grouped by the years
-da_country_month_med=da_country.groupby(
-        da_country.time.dt.month
-    ).median()
-#show distribution of rainfall across months for 2020 to understand rainy season patterns
-da_country_month_med=da_country.groupby(
-        da_country.time.dt.month
-    ).median()
-g=da_country_month_med.plot(
-    col="month",
-    col_wrap=6,
-    cbar_kwargs={
-        "orientation": "horizontal",
-        "shrink": 0.8,
-        "aspect": 40,
-        "pad": 0.1,
-        "label":"Monthly precipitation (mm)"
-    },
-    levels=20,
-    cmap='Blues',
->>>>>>> c267e98e
-)
-
-for ax in g.axes.flat:
-    gdf_adm.boundary.plot(linewidth=1, ax=ax, color="grey")
-    #dissolve to one polygon so we only plot the outer boundaries
-    gdf_reg.dissolve("admin0Pcod").boundary.plot(linewidth=0.5,ax=ax,color="red")
-    ax.axis("off")
-    ax.set_title(calendar.month_name[int(ax.get_title().split(" ")[-1])])
-g.fig.suptitle(f"Median per month between {da_country.time.dt.year.values.min()} and {da_country.time.dt.year.values.max()}",size=16)
-g.fig.subplots_adjust(top=0.9,bottom=0.4,hspace=0.3)
-```
-
 ### Observed seasonal rainfall
 
 
