--- conflicted
+++ resolved
@@ -2,10 +2,6 @@
 import os
 from pathlib import Path
 
-<<<<<<< HEAD
-=======
-from scipy.stats import norm
->>>>>>> f84ce25a
 import numpy as np
 import pandas as pd
 import xarray as xr
@@ -46,15 +42,8 @@
     return convert_dict_to_da(da_glofas_forecast_dict)
 
 
-<<<<<<< HEAD
-def get_glofas_reforecast(interp=True):
-    glofas_reforecast = glofas.GlofasReforecast(
-        stations_lon_lat=ggd.FFWC_STATIONS, leadtime_hours=ggd.LEADTIME_HOURS
-    )
-=======
-def get_glofas_reforecast(version: int = 3):
+def get_glofas_reforecast(version: int = 3, interp: bool = True):
     glofas_reforecast = glofas.GlofasReforecast()
->>>>>>> f84ce25a
     da_glofas_reforecast_dict = {
         leadtime: glofas_reforecast.read_processed_dataset(
             country_name=ggd.COUNTRY_NAME,
