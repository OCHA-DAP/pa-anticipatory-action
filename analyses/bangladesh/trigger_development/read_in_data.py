--- conflicted
+++ resolved
@@ -17,15 +17,12 @@
 
 DATA_DIR = Path(os.environ["AA_DATA_DIR"])
 STATION = "Bahadurabad_glofas"
-<<<<<<< HEAD
-ffwc_dir = DATA_DIR / "exploration/bangladesh/FFWC_Data"
-=======
-ffwc_dir = DATA_DIR / 'public/exploration/bgd/FFWC_Data'
->>>>>>> e5d22ff2
+ffwc_dir = DATA_DIR / "public/exploration/bgd/FFWC_Data"
 
 # Event definition
 EVENT_WATER_THRESH = 19.5 + 0.85
 EVENT_NDAYS_THRESH = 3
+
 
 def get_glofas_reanalysis(version: int = 3):
     glofas_reanalysis = glofas.GlofasReanalysis()
@@ -39,9 +36,7 @@
     glofas_forecast = glofas.GlofasForecast()
     da_glofas_forecast_dict = {
         leadtime: glofas_forecast.read_processed_dataset(
-            country_iso3=ggd.COUNTRY_ISO3,
-            version=version,
-            leadtime=leadtime,
+            country_iso3=ggd.COUNTRY_ISO3, version=version, leadtime=leadtime,
         )[STATION]
         for leadtime in leadtimes
     }
@@ -55,9 +50,7 @@
     glofas_reforecast = glofas.GlofasReforecast()
     da_glofas_reforecast_dict = {
         leadtime: glofas_reforecast.read_processed_dataset(
-            country_iso3=ggd.COUNTRY_ISO3,
-            version=version,
-            leadtime=leadtime,
+            country_iso3=ggd.COUNTRY_ISO3, version=version, leadtime=leadtime,
         )[STATION]
         for leadtime in leadtimes
     }
@@ -135,16 +128,21 @@
 
     # Need to combine the three sheets
     df_ffwc_wl_dict = pd.read_excel(
-        ffwc_dir / ffwc_wl_filename,
-        sheet_name=None,
-        header=[1], index_col='Date')
-    df_ffwc_wl = (df_ffwc_wl_dict['2017']
-        .append(df_ffwc_wl_dict['2018'])
-        .append(df_ffwc_wl_dict['2019'])
-        .rename(columns={
-        f'{leadtime*24} hrs': f'ffwc_{leadtime}day'
-        for leadtime in ffwc_leadtimes
-    })).drop(columns=['Observed WL'])  # drop observed because we will use the mean later
+        ffwc_dir / ffwc_wl_filename, sheet_name=None, header=[1], index_col="Date"
+    )
+    df_ffwc_wl = (
+        df_ffwc_wl_dict["2017"]
+        .append(df_ffwc_wl_dict["2018"])
+        .append(df_ffwc_wl_dict["2019"])
+        .rename(
+            columns={
+                f"{leadtime*24} hrs": f"ffwc_{leadtime}day"
+                for leadtime in ffwc_leadtimes
+            }
+        )
+    ).drop(
+        columns=["Observed WL"]
+    )  # drop observed because we will use the mean later
     # Convert date time to just date
     df_ffwc_wl.index = df_ffwc_wl.index.floor("d")
 
@@ -190,23 +188,21 @@
 
 
 def get_events(df_ffwc_wl):
-    groups = get_groups_above_threshold(df_ffwc_wl['observed'],
-                                        EVENT_WATER_THRESH)
+    groups = get_groups_above_threshold(df_ffwc_wl["observed"], EVENT_WATER_THRESH)
 
     # Only take those that are 3 consecutive days
-    groups = [group for group in groups
-              if group[1] - group[0] >= EVENT_NDAYS_THRESH]
+    groups = [group for group in groups if group[1] - group[0] >= EVENT_NDAYS_THRESH]
 
     # Mark the first date in each series as TP
     events = [group[0] + EVENT_NDAYS_THRESH - 1 for group in groups]
 
-    df_ffwc_wl['event'] = False
-    df_ffwc_wl['event'][events] = True
+    df_ffwc_wl["event"] = False
+    df_ffwc_wl["event"][events] = True
 
     return df_ffwc_wl
 
 
 def get_groups_above_threshold(observations, threshold):
-    return np.where(np.diff(np.hstack(([False],
-                                           observations > threshold,
-                                           [False]))))[0].reshape(-1, 2)+    return np.where(np.diff(np.hstack(([False], observations > threshold, [False]))))[
+        0
+    ].reshape(-1, 2)
