import sys
import os
from pathlib import Path

import numpy as np
import pandas as pd
import xarray as xr
from scipy.stats import norm

path_mod = f"{Path(os.path.dirname(os.path.realpath(''))).parents[1]}/"
sys.path.append(path_mod)

from src.indicators.flooding.glofas import glofas
from src.bangladesh import get_glofas_data as ggd

DATA_DIR = Path(os.environ["AA_DATA_DIR"])
GLOFAS_DIR = DATA_DIR / "processed/bangladesh/GLOFAS_Data"
STATION = "Bahadurabad_glofas"
ffwc_dir = DATA_DIR / "exploration/bangladesh/FFWC_Data"


def get_glofas_reanalysis(version: int = 3):
    glofas_reanalysis = glofas.GlofasReanalysis()
    da_glofas_reanalysis = glofas_reanalysis.read_processed_dataset(
        country_name=ggd.COUNTRY_NAME, country_iso3=ggd.COUNTRY_ISO3, version=version
    )[STATION]
    return da_glofas_reanalysis


def get_glofas_forecast(version: int = 3, leadtimes: list = ggd.LEADTIMES):
    glofas_forecast = glofas.GlofasForecast()
    da_glofas_forecast_dict = {
        leadtime: glofas_forecast.read_processed_dataset(
            country_name=ggd.COUNTRY_NAME,
            country_iso3=ggd.COUNTRY_ISO3,
            version=version,
            leadtime=leadtime,
        )[STATION]
        for leadtime in leadtimes
    }
    da_glofas_forecast_dict = shift_dates(da_glofas_forecast_dict)
    return convert_dict_to_da(da_glofas_forecast_dict)


<<<<<<< HEAD
def get_glofas_reforecast(
    version: int = 3, interp: bool = True, leadtimes: list = ggd.LEADTIMES
):
=======
def get_glofas_reforecast(version: int = 3, interp: bool = True, leadtimes: list = ggd.LEADTIMES):
>>>>>>> 47ca7ad4
    glofas_reforecast = glofas.GlofasReforecast()
    da_glofas_reforecast_dict = {
        leadtime: glofas_reforecast.read_processed_dataset(
            country_name=ggd.COUNTRY_NAME,
            country_iso3=ggd.COUNTRY_ISO3,
            version=version,
            leadtime=leadtime,
        )[STATION]
        for leadtime in leadtimes
    }
    if interp:
        da_glofas_reforecast_dict = interp_dates(da_glofas_reforecast_dict)
    da_glofas_reforecast_dict = shift_dates(da_glofas_reforecast_dict)
    return convert_dict_to_da(da_glofas_reforecast_dict)


def shift_dates(da_dict):
    return {
        leadtime: da.assign_coords(time=da.time.values + np.timedelta64(leadtime, "D"))
        for leadtime, da in da_dict.items()
    }


def interp_dates(da_dict):
    return {
        leadtime: da.interp(
            time=pd.date_range(da.time.min().values, da.time.max().values),
            method="linear",
        )
        for leadtime, da in da_dict.items()
    }


def convert_dict_to_da(da_glofas_dict):
    # Create time array that accounts for all the shifts
    time = np.arange(
        da_glofas_dict[min(da_glofas_dict.keys())].time.values[0],
        da_glofas_dict[max(da_glofas_dict.keys())].time.values[-1]
        + np.timedelta64(1, "D"),
        dtype="datetime64[D]",
    )
    da_glofas_dict = {
        leadtime: da_glofas.reindex({"time": time})
        for leadtime, da_glofas in da_glofas_dict.items()
    }
    data = np.array([da_glofas.values for da_glofas in da_glofas_dict.values()])
    # Create data array with all lead times, as well as ensemble members (number)
    # and timestep
    return xr.DataArray(
        data=data,
        dims=["leadtime", "number", "time"],
        coords=dict(
            number=list(da_glofas_dict.values())[0].number,  # ensemble member number
            time=time,
            leadtime=list(da_glofas_dict.keys()),
        ),
    )


def get_da_glofas_summary(da_glofas):
    nsig_max = 3
    percentile_dict = {
        **{"median": 50.0},
        **{f"{n}sig+": norm.cdf(n) * 100 for n in range(1, nsig_max + 1)},
        **{f"{n}sig-": (1 - norm.cdf(n)) * 100 for n in range(1, nsig_max + 1)},
    }
    coord_names = ["leadtime", "time"]
    data_vars_dict = {
        var_name: (coord_names, np.percentile(da_glofas, percentile_value, axis=1))
        for var_name, percentile_value in percentile_dict.items()
    }

    return xr.Dataset(
        data_vars=data_vars_dict,
        coords=dict(time=da_glofas.time, leadtime=da_glofas.leadtime),
    )


def read_in_ffwc():
    # Read in data from Sazzad that has forecasts
    ffwc_wl_filename = "Bahadurabad_WL_forecast20172019.xlsx"
    ffwc_leadtimes = [1, 2, 3, 4, 5]

    # Need to combine the three sheets
    df_ffwc_wl_dict = pd.read_excel(
        ffwc_dir / ffwc_wl_filename, sheet_name=None, header=[1], index_col="Date"
    )
    df_ffwc_wl = (
        df_ffwc_wl_dict["2017"]
        .append(df_ffwc_wl_dict["2018"])
        .append(df_ffwc_wl_dict["2019"])
        .rename(
            columns={
                f"{leadtime} hrs": f"ffwc_{leadtime}day" for leadtime in ffwc_leadtimes
            }
        )
    ).drop(
        columns=["Observed WL"]
    )  # drop observed because we will use the mean later
    # Convert date time to just date
    df_ffwc_wl.index = df_ffwc_wl.index.floor("d")

    # Then read in the older data (goes back much futher)
    FFWC_RL_HIS_FILENAME = (
        "2020-06-07 Water level data Bahadurabad Upper danger level.xlsx"
    )
    ffwc_rl_name = "{}/{}".format(ffwc_dir, FFWC_RL_HIS_FILENAME)
    df_ffwc_wl_old = pd.read_excel(ffwc_rl_name, index_col=0, header=0)
<<<<<<< HEAD
    df_ffwc_wl_old.index = pd.to_datetime(df_ffwc_wl_old.index, format="%d/%m/%y")
    df_ffwc_wl_old = df_ffwc_wl_old[["WL"]].rename(columns={"WL": "observed"})[
        df_ffwc_wl_old.index < df_ffwc_wl.index[0]
    ]
=======
    df_ffwc_wl_old.index = pd.to_datetime(df_ffwc_wl_old.index, format='%d/%m/%y')
    df_ffwc_wl_old = df_ffwc_wl_old[['WL']].rename(columns={'WL':
                                                                'observed'})[df_ffwc_wl_old.index < df_ffwc_wl.index[0]]
>>>>>>> 47ca7ad4
    df_ffwc_wl = pd.concat([df_ffwc_wl_old, df_ffwc_wl])

    # Read in the more recent file from Hassan
    ffwc_full_data_filename = "SW46.9L_19-11-2020.xls"
    df_ffwc_wl_full = (
        pd.read_excel(ffwc_dir / ffwc_full_data_filename, index_col="DateTime").rename(
            columns={"WL(m)": "observed"}
        )
    )[["observed"]]

    # Mutliple observations per day. Find mean and std
    df_ffwc_wl_full["date"] = df_ffwc_wl_full.index.date
    df_ffwc_wl_full = (df_ffwc_wl_full.groupby("date").agg(["mean", "std"]))[
        "observed"
    ].rename(columns={"mean": "observed", "std": "obs_std"})
    df_ffwc_wl_full.index = pd.to_datetime(df_ffwc_wl_full.index)

    # Combine with first DF

    df_ffwc_wl = pd.merge(
        df_ffwc_wl_full[["obs_std"]],
        df_ffwc_wl,
        left_index=True,
        right_index=True,
        how="outer",
    )
    df_ffwc_wl.update(df_ffwc_wl_full, overwrite=False)

    return df_ffwc_wl<|MERGE_RESOLUTION|>--- conflicted
+++ resolved
@@ -42,13 +42,9 @@
     return convert_dict_to_da(da_glofas_forecast_dict)
 
 
-<<<<<<< HEAD
 def get_glofas_reforecast(
     version: int = 3, interp: bool = True, leadtimes: list = ggd.LEADTIMES
 ):
-=======
-def get_glofas_reforecast(version: int = 3, interp: bool = True, leadtimes: list = ggd.LEADTIMES):
->>>>>>> 47ca7ad4
     glofas_reforecast = glofas.GlofasReforecast()
     da_glofas_reforecast_dict = {
         leadtime: glofas_reforecast.read_processed_dataset(
@@ -134,20 +130,16 @@
 
     # Need to combine the three sheets
     df_ffwc_wl_dict = pd.read_excel(
-        ffwc_dir / ffwc_wl_filename, sheet_name=None, header=[1], index_col="Date"
-    )
-    df_ffwc_wl = (
-        df_ffwc_wl_dict["2017"]
-        .append(df_ffwc_wl_dict["2018"])
-        .append(df_ffwc_wl_dict["2019"])
-        .rename(
-            columns={
-                f"{leadtime} hrs": f"ffwc_{leadtime}day" for leadtime in ffwc_leadtimes
-            }
-        )
-    ).drop(
-        columns=["Observed WL"]
-    )  # drop observed because we will use the mean later
+        ffwc_dir / ffwc_wl_filename,
+        sheet_name=None,
+        header=[1], index_col='Date')
+    df_ffwc_wl = (df_ffwc_wl_dict['2017']
+        .append(df_ffwc_wl_dict['2018'])
+        .append(df_ffwc_wl_dict['2019'])
+        .rename(columns={
+        f'{leadtime*24} hrs': f'ffwc_{leadtime}day'
+        for leadtime in ffwc_leadtimes
+    })).drop(columns=['Observed WL'])  # drop observed because we will use the mean later
     # Convert date time to just date
     df_ffwc_wl.index = df_ffwc_wl.index.floor("d")
 
@@ -157,16 +149,10 @@
     )
     ffwc_rl_name = "{}/{}".format(ffwc_dir, FFWC_RL_HIS_FILENAME)
     df_ffwc_wl_old = pd.read_excel(ffwc_rl_name, index_col=0, header=0)
-<<<<<<< HEAD
     df_ffwc_wl_old.index = pd.to_datetime(df_ffwc_wl_old.index, format="%d/%m/%y")
     df_ffwc_wl_old = df_ffwc_wl_old[["WL"]].rename(columns={"WL": "observed"})[
         df_ffwc_wl_old.index < df_ffwc_wl.index[0]
     ]
-=======
-    df_ffwc_wl_old.index = pd.to_datetime(df_ffwc_wl_old.index, format='%d/%m/%y')
-    df_ffwc_wl_old = df_ffwc_wl_old[['WL']].rename(columns={'WL':
-                                                                'observed'})[df_ffwc_wl_old.index < df_ffwc_wl.index[0]]
->>>>>>> 47ca7ad4
     df_ffwc_wl = pd.concat([df_ffwc_wl_old, df_ffwc_wl])
 
     # Read in the more recent file from Hassan
