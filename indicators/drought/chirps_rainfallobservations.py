from pathlib import Path
import os
import sys
import xarray as xr
import geopandas as gpd
import rioxarray
from shapely.geometry import mapping
import pandas as pd
import numpy as np
from datetime import datetime, timedelta
import logging
import urllib
import rasterio


path_mod = f"{Path(os.path.dirname(os.path.realpath(__file__))).parents[1]}/"
sys.path.append(path_mod)
from utils_general.utils import download_ftp
from indicators.drought.config import Config
from utils_general.plotting import plot_raster_boundaries_clip, plot_histogram


def chirps_plot_alldates(ds,adm1_path,config,predef_bins=None):
    #just testing function, has to be optimized
    df_bound=gpd.read_file(adm1_path)
    ds_clip = ds.rio.set_spatial_dims(x_dim=config.LONGITUDE, y_dim=config.LATITUDE).rio.clip(df_bound.geometry.apply(mapping), df_bound.crs, all_touched=True)
    # comprehend dataset to list of datasets to give as input to plotting function
    #compute histogram of all historical values
    #quite some nans, but this is due that ds_clip is a rectangle where any cells outside the country boundaries are set to nan
    ds_clip_array=ds_clip[config.CHIRPS_VARNAME].values.flatten()
    fig_histog=plot_histogram(ds_clip_array,xlabel="Precipitation (mm)")

    ds_list = [ds_clip.sel(time=p) for p in ds_clip["time"]]

    #create list of titles for subplots
    #TODO: find better way to format title list regardless of x being datetime object
    # ds_list_date_str=[pd.to_datetime(str(x)).strftime("%Y-%m-%d") for x in ds_clip["time"].values]
    ds_list_date_str=[x for x in ds_clip["time"].values]
    if predef_bins is None:
        predef_bins=np.linspace(ds_clip.precip.min(), ds_clip.precip.max(), 10)
    fig_clip = plot_raster_boundaries_clip(ds_list, adm1_path, title_list=ds_list_date_str, forec_val=config.CHIRPS_VARNAME, colp_num=3, figsize=(90,60),labelsize=40,predef_bins=predef_bins) #figszie=18*colp_num,6*rows

    return fig_histog,fig_clip

<<<<<<< HEAD
def download_chirps(config,year,resolution="25"):
=======
def download_chirps(config,year,resolution="25",write_crs=False):
>>>>>>> ff34e723
    """
        Download the CHIRPS data for year from their ftp server
        Args:
            config (Config): config for the drought indicator
            year (str or int): year for which the data should be downloaded in YYYY format
            resolution (str): resolution of the data to be downloaded. Can be 25 or 05
        """
    chirps_dir = os.path.join(config.DROUGHTDATA_DIR, config.CHIRPS_DIR)
    Path(chirps_dir).mkdir(parents=True, exist_ok=True)
    chirps_filepath = os.path.join(chirps_dir, config.CHIRPS_NC_FILENAME_RAW.format(year=year,resolution=resolution))
    # TODO: decide if only download if file doesn't exist. Not sure if ever gets updated
    today=datetime.now()
    #often data is uploaded at a later date, so update those files that are in the current year and in the previous year if at the start of new year
    year_update=(today-timedelta(days=60)).year
    if not os.path.exists(chirps_filepath) or int(year)>=year_update:
        try:
            if os.path.exists(chirps_filepath):
                os.remove(chirps_filepath)
            download_ftp(config.CHIRPS_FTP_URL_GLOBAL_DAILY.format(year=year,resolution=resolution), chirps_filepath)
            if write_crs:
                #Xarray (python) expects a crs and cannot read this for some undefined reason from the current file, so for this purpose save it as a separate file that includes the crs
                #In R when working with bricks, this issue doesn't seem to appear
                # ds=rioxarray.open_rasterio(chirps_filepath)
                ds=xr.open_dataset(chirps_filepath)
                chirps_filepath_crs = os.path.join(chirps_dir, config.CHIRPS_NC_FILENAME_CRS.format(year=year,resolution=resolution))
                if os.path.exists(chirps_filepath_crs):
                    os.remove(chirps_filepath_crs)
                ds.rio.write_crs("EPSG:4326").to_netcdf(chirps_filepath_crs)
        except urllib.error.HTTPError as e:
            logging.error(f"{e}. Date might be later than last reported datapoint. URL:{config.CHIRPS_FTP_URL_GLOBAL_DAILY.format(year=year,resolution=resolution)}")

def get_chirps_data(config, year, resolution="25", download=False):
    """
    Load CHIRP's NetCDF file as xarray dataset
    Args:
        config (Config): config for the drought indicator
        year (str or int): year for which the data should be loaded in YYYY format
        resolution (str): resolution of the data to be downloaded. Can be 25 or 05
        download (bool): if True, download data

    Returns:
        icpac_ds (xarray dataset): dataset continaing the information in the netcdf file
        transform (numpy array): affine transformation of the dataset based on its CRS
    """

    if download:
        download_chirps(config,year,resolution)

    chirps_filepath_crs = os.path.join(config.DROUGHTDATA_DIR, config.CHIRPS_DIR,config.CHIRPS_NC_FILENAME_CRS.format(year=year, resolution=resolution))
    #TODO: would prefer rioxarray but crashes when clipping
    ds = xr.open_dataset(chirps_filepath_crs)
    # ds = rioxarray.open_rasterio(chirps_filepath_crs)
    ds=ds.rename({config.CHIRPS_LON: config.LONGITUDE, config.CHIRPS_LAT: config.LATITUDE})

    with rasterio.open(chirps_filepath_crs) as src:
        transform = src.transform

    return ds, transform<|MERGE_RESOLUTION|>--- conflicted
+++ resolved
@@ -42,11 +42,7 @@
 
     return fig_histog,fig_clip
 
-<<<<<<< HEAD
-def download_chirps(config,year,resolution="25"):
-=======
 def download_chirps(config,year,resolution="25",write_crs=False):
->>>>>>> ff34e723
     """
         Download the CHIRPS data for year from their ftp server
         Args:
