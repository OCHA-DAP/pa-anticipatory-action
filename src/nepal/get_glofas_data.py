import logging

import geopandas as gpd

# TODO: remove this after making top-level
from pathlib import Path
import os
import sys

path_mod = f"{Path(os.path.dirname(os.path.realpath(__file__))).parents[1]}/"
sys.path.append(path_mod)
from src.indicators.flooding.glofas import glofas
from src.indicators.flooding.glofas.area import AreaFromShape, Station

# Stations from here: https://drive.google.com/file/d/1oNaavhzD2u5nZEGcEjmRn944rsQfBzfz/view
COUNTRY_ISO3 = "npl"
LEADTIMES = [x + 1 for x in range(20)]
# TODO: Read in the csv file from GDrive
STATIONS = {
    "Karnali": Station(lon=28.75, lat=81.25),
    "Bimalnagar": Station(lon=28.15, lat=84.45),
    "Jomsom": Station(lon=28.65, lat=83.55),
}
SHAPEFILE_BASE_DIR = (
    Path(os.environ["AA_DATA_DIR"]) / "public" / "raw" / COUNTRY_ISO3 / "cod_ab"
)
SHAPEFILE = (
    SHAPEFILE_BASE_DIR
    / "npl_admbnda_ocha_20201117"
    / "npl_admbnda_nd_20201117_shp.zip!npl_admbnda_adm0_nd_20201117.shp"
)
VERSION = 3

logging.basicConfig(level=logging.INFO, force=True)
logger = logging.getLogger(__name__)


def main(download=True, process=True):

    glofas_reanalysis = glofas.GlofasReanalysis()
    glofas_forecast = glofas.GlofasForecast()
    glofas_reforecast = glofas.GlofasReforecast()

    if download:
        df_admin_boundaries = gpd.read_file(f"zip://{SHAPEFILE}")
        area = AreaFromShape(df_admin_boundaries.iloc[0]["geometry"])
        glofas_reanalysis.download(
            country_iso3=COUNTRY_ISO3,
            area=area,
            version=VERSION,
        )
<<<<<<< HEAD
        glofas_reforecast.download(
            country_name=COUNTRY_NAME,
=======
        glofas_forecast.download(
>>>>>>> 5210ecd9
            country_iso3=COUNTRY_ISO3,
            area=area,
            leadtimes=LEADTIMES,
            version=VERSION,
        )
<<<<<<< HEAD
        glofas_forecast.download(
            country_name=COUNTRY_NAME,
=======
        glofas_reforecast.download(
>>>>>>> 5210ecd9
            country_iso3=COUNTRY_ISO3,
            area=area,
            leadtimes=LEADTIMES,
            version=VERSION,
        )

    if process:
        glofas_reanalysis.process(
            country_iso3=COUNTRY_ISO3,
            stations=STATIONS,
            version=VERSION,
        )
<<<<<<< HEAD
        glofas_reforecast.process(
            country_name=COUNTRY_NAME,
=======
        glofas_forecast.process(
>>>>>>> 5210ecd9
            country_iso3=COUNTRY_ISO3,
            stations=STATIONS,
            leadtimes=LEADTIMES,
            version=VERSION,
        )
<<<<<<< HEAD
        glofas_forecast.process(
            country_name=COUNTRY_NAME,
=======
        glofas_reforecast.process(
>>>>>>> 5210ecd9
            country_iso3=COUNTRY_ISO3,
            stations=STATIONS,
            leadtimes=LEADTIMES,
            version=VERSION,
        )


if __name__ == "__main__":
    main()<|MERGE_RESOLUTION|>--- conflicted
+++ resolved
@@ -49,23 +49,13 @@
             area=area,
             version=VERSION,
         )
-<<<<<<< HEAD
-        glofas_reforecast.download(
-            country_name=COUNTRY_NAME,
-=======
         glofas_forecast.download(
->>>>>>> 5210ecd9
             country_iso3=COUNTRY_ISO3,
             area=area,
             leadtimes=LEADTIMES,
             version=VERSION,
         )
-<<<<<<< HEAD
-        glofas_forecast.download(
-            country_name=COUNTRY_NAME,
-=======
         glofas_reforecast.download(
->>>>>>> 5210ecd9
             country_iso3=COUNTRY_ISO3,
             area=area,
             leadtimes=LEADTIMES,
@@ -78,23 +68,13 @@
             stations=STATIONS,
             version=VERSION,
         )
-<<<<<<< HEAD
-        glofas_reforecast.process(
-            country_name=COUNTRY_NAME,
-=======
         glofas_forecast.process(
->>>>>>> 5210ecd9
             country_iso3=COUNTRY_ISO3,
             stations=STATIONS,
             leadtimes=LEADTIMES,
             version=VERSION,
         )
-<<<<<<< HEAD
-        glofas_forecast.process(
-            country_name=COUNTRY_NAME,
-=======
         glofas_reforecast.process(
->>>>>>> 5210ecd9
             country_iso3=COUNTRY_ISO3,
             stations=STATIONS,
             leadtimes=LEADTIMES,
