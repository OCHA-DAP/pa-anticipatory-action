--- conflicted
+++ resolved
@@ -11,32 +11,13 @@
 
 path_mod = f"{Path(os.path.dirname(os.path.realpath(__file__))).parents[1]}/"
 sys.path.append(path_mod)
-<<<<<<< HEAD
-
-from src.indicators.flooding import glofas
+from src.indicators.flooding.glofas import glofas
+from src.indicators.flooding.glofas.area import AreaFromStations, Station
 
 # Location of stations on the Jamuna/Brahmaputra river from http://www.ffwc.gov.bd/index.php/googlemap?id=20
 # Some lat lon indicated by FFWC are not on the river and have been manually moved to the closest pixel on the river
 # Bahadurabad_glofas corresponds to the control point identified here:
 # https://drive.google.com/file/d/1oNaavhzD2u5nZEGcEjmRn944rsQfBzfz/view
-COUNTRY_NAME = "bangladesh"
-COUNTRY_ISO3 = "bgd"
-FFWC_STATIONS = {
-    "Noonkhawa": [89.9509, 25.9496],
-    "Chilmari": [89.7476, 25.5451],
-    "Bahadurabad": [89.6607, 25.1028],
-    "Bahadurabad_glofas": [89.65, 25.15],
-    "Sariakandi": [89.6518, 24.8901],
-    "Kazipur": [89.7498, 24.6637],
-    "Serajganj": [89.7479, 24.4676],
-    "Aricha": [89.6550, 23.9032],
-=======
-from src.indicators.flooding.glofas import glofas
-from src.indicators.flooding.glofas.area import AreaFromStations, Station
-
-# Location of stations on the Jamuna/Brahmaputra river from http://www.ffwc.gov.bd/index.php/googlemap?id=20
-# Some lat lon indicated by FFWC are not on the river and have been manually moved to the closest pixel on the river
-# Bahadurabad_glofas corresponds to the control point identified here: https://drive.google.com/file/d/1oNaavhzD2u5nZEGcEjmRn944rsQfBzfz/view
 COUNTRY_NAME = "bangladesh"
 COUNTRY_ISO3 = "bgd"
 FFWC_STATIONS = {
@@ -48,7 +29,6 @@
     "Serajganj": Station(lon=89.7479, lat=24.4676),
     "Aricha": Station(lon=89.6550, lat=23.9032),
     "Bahadurabad_glofas": Station(lon=89.65, lat=25.15),
->>>>>>> 5ce71058
 }
 LEADTIME_HOURS = [120, 240, 360, 480, 600, 720]
 AREA_BUFFER = 0.5
@@ -57,25 +37,11 @@
 logger = logging.getLogger(__name__)
 
 
-<<<<<<< HEAD
-def main(download=False, process=False):
-
-    # TODO: flags / config file to toggle these things
-    glofas_reanalysis = glofas.GlofasReanalysis(stations_lon_lat=FFWC_STATIONS)
-    glofas_forecast = glofas.GlofasForecast(
-        stations_lon_lat=FFWC_STATIONS, leadtime_hours=LEADTIME_HOURS
-    )
-    glofas_reforecast = glofas.GlofasReforecast(
-        stations_lon_lat=FFWC_STATIONS, leadtime_hours=LEADTIME_HOURS
-    )
-=======
 def main(download=True, process=False):
 
-    # TODO: flags / config file to toggle these things
     glofas_reanalysis = glofas.GlofasReanalysis()
     glofas_forecast = glofas.GlofasForecast()
     glofas_reforecast = glofas.GlofasReforecast()
->>>>>>> 5ce71058
 
     if download:
         # Remove the GloFAS station as it was not used originally
@@ -99,15 +65,6 @@
         )
 
     if process:
-<<<<<<< HEAD
-        glofas_reanalysis.process(country_name=COUNTRY_NAME, country_iso3=COUNTRY_ISO3)
-        glofas_forecast.process(country_name=COUNTRY_NAME, country_iso3=COUNTRY_ISO3)
-        glofas_reforecast.process(country_name=COUNTRY_NAME, country_iso3=COUNTRY_ISO3)
-
-
-if __name__ == "__main__":
-    main(download=False, process=False)
-=======
         glofas_reanalysis.process(
             country_name=COUNTRY_NAME, country_iso3=COUNTRY_ISO3, stations=FFWC_STATIONS
         )
@@ -126,5 +83,4 @@
 
 
 if __name__ == "__main__":
-    main()
->>>>>>> 5ce71058
+    main()