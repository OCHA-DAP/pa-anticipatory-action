--- conflicted
+++ resolved
@@ -152,34 +152,15 @@
             # count automatically ignores NaNs
             # therefore skipna can also not be given as an argument
             # implemented count cause needed for computing percentages
-<<<<<<< HEAD
-            kwargs = {} if stat == "count" else {"skipna": True}
-=======
             kwargs = {}
             if stat != "count":
                 kwargs["skipna"] = True
->>>>>>> 9f65c8ac
             # makes sum return NaN instead of 0 if array
             # only contains NaNs
             if stat == "sum":
                 kwargs["min_count"] = 1
             grid_stat = getattr(da_clip, stat)(
                 dim=[lon_coord, lat_coord], **kwargs
-<<<<<<< HEAD
-            )
-            grid_stat = grid_stat.rename(f"{stat}_{bound_col}")
-            grid_stat_all.append(grid_stat)
-        if percentile_list is not None:
-            for quant in percentile_list:
-                quant_float = quant / 100
-                grid_quant = da_clip.quantile(
-                    quant_float, dim=[lon_coord, lat_coord]
-                )
-                grid_quant = grid_quant.drop("quantile").rename(
-                    f"{quant}quant_{bound_col}"
-                )
-                grid_stat_all.append(grid_quant)
-=======
             ).rename(f"{stat}_{bound_col}")
             grid_stat_all.append(grid_stat)
 
@@ -191,30 +172,21 @@
                 for quant in percentile_list
             ]
             grid_stat_all.extend(grid_quant)
->>>>>>> 9f65c8ac
 
         # if dims is 0, it throws an error when merging
         # and then converting to a df
         # this occurs when the input da is 2D
-<<<<<<< HEAD
-        if grid_stat_all[0].dims == ():
-=======
         if not grid_stat_all[0].dims:
->>>>>>> 9f65c8ac
             df_adm = pd.DataFrame(
                 {da_stat.name: [da_stat.values] for da_stat in grid_stat_all}
             )
         else:
             zonal_stats_xr = xr.merge(grid_stat_all)
-<<<<<<< HEAD
-            df_adm = zonal_stats_xr.to_dataframe().reset_index()
-=======
             df_adm = (
                 zonal_stats_xr.to_dataframe()
                 .drop("spatial_ref", axis=1)
                 .reset_index()
             )
->>>>>>> 9f65c8ac
         df_adm[bound_col] = bound_id
         df_list.append(df_adm)
 
