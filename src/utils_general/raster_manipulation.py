--- conflicted
+++ resolved
@@ -1,18 +1,10 @@
 import logging
-<<<<<<< HEAD
-
-import geopandas as gpd
-import numpy as np
-import pandas as pd
-from rasterstats import zonal_stats
-=======
 from typing import List
 
 import geopandas as gpd
 import pandas as pd
 import rioxarray  # noqa: F401
 import xarray as xr
->>>>>>> 355743ab
 
 logger = logging.getLogger(__name__)
 
