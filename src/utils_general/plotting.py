import os
import logging
import matplotlib.pyplot as plt
import geopandas as gpd
import numpy as np
from shapely.geometry import mapping
import cartopy.crs as ccrs
import matplotlib.colors as mcolors
import math

logger = logging.getLogger(__name__)


def plot_histogram(hist_array, xlabel=None):
    """
    Plot a generic histogram
    Args:
        hist_array (np array): array with the values to be plotted
    xlabel (str): string to set as xlabel (if None, no label will be
    shown)

    Returns:
        fig (fig): fig object with the histogram
    """
    # initialize empty figure, to circumvent that figures from different
    # functions are overlapping
    plt.figure()

    fig = plt.figure(1, figsize=(16, 4))
    ax = fig.add_subplot(1, 1, 1)
    plt.hist(hist_array)
    plt.title(
        f"Histogram  \n NaN values: {np.count_nonzero(np.isnan(hist_array))}"
    )
    if xlabel is not None:
        ax.set_xlabel(xlabel)
    ax.spines["right"].set_visible(False)
    ax.spines["top"].set_visible(False)
    return fig


def plot_timeseries(df, x_col, y_col, subplot_col=None, colp_num=2, ylim=None):
    import matplotlib.dates as dates
    import matplotlib

    # initialize empty figure, to circumvent that figures from different
    # functions are overlapping
    plt.figure()
    plt.clf()
    # TODO: see if only having one subplot can be defined in a neater
    # way
    if subplot_col is not None:
        num_plots = len(df[subplot_col].unique())
    else:
        num_plots = 1
        subplot_col = "randomcol"
        df["randomcol"] = "placeholder"
        colp_num = 1
    rows = math.ceil(num_plots / colp_num)
    position = range(1, num_plots + 1)

    fig = plt.figure(1, figsize=(16, 6 * rows))
    for i, subplot_val in enumerate(df[subplot_col].unique()):
        ax = fig.add_subplot(rows, colp_num, position[i])
        data = df.loc[df[subplot_col] == subplot_val, :]

        ax.plot(data[x_col], data[y_col], color="blue")
        plt.title(f"{subplot_val} {y_col}")
        ax.spines["right"].set_visible(False)
        ax.spines["top"].set_visible(False)
        ax.set_xlabel(x_col)
        ax.set_ylabel(y_col)

        # only format if x_col is of datetime type else can give
        # incorrect results
        if np.issubdtype(df[x_col].dtype, np.datetime64):
            ax.xaxis.set_minor_locator(dates.MonthLocator())
            ax.xaxis.set_minor_formatter(dates.DateFormatter("%b"))
            ax.xaxis.set_major_locator(dates.YearLocator())
            ax.xaxis.set_major_formatter(dates.DateFormatter("\n\n%Y"))
            plt.setp(ax.xaxis.get_minorticklabels(), rotation=90)
            ax.set_xticks(data[x_col].values, minor=True)
        ax.get_yaxis().set_major_formatter(
            matplotlib.ticker.FuncFormatter(lambda x, p: format(int(x), ","))
        )
        if ylim is not None:
            ax.set_ylim(ylim[0], ylim[1])

    fig.tight_layout(pad=3.0)
    return fig


def plot_raster_boundaries(
    ds_nc,
    country,
    parameters,
    config,
    lon="lon",
    lat="lat",
    forec_val="prob_below",
):
    # TODO: at some point this function can be deleted/integrated with
    # plot_raster_boundaries_test, but for now keeping for debugging
    """plot a raster file and a shapefile on top of each other with the goal to
    see if their coordinate systems match Two plots are made, one with the adm2
    shapefile of the country and one with the worldmap For some forecast
    providers a part of the world is masked. This might causes that it seems
    that the rasterdata and shapefile are not overlapping. But double check
    before getting confused by the masked values (speaking from experience)

    Args: ds_nc (xarray dataset): dataset that should be plotted, all
        bands contained in this dataset will be plotted country (str):
        country for which to plot the adm2 boundaries parameters (dict):
        parameters for the specific country config (Config): config for
        the drought indicator lon (str): name of the longitude
        coordinate in ds_nc lat (str): name of the latitude coordinate
        in ds_nc forec_val (str): name of the variable that contains the
        values to be plotted in ds_nc

    Returns: fig (fig): two subplots with the raster and the country and
        world boundaries
    """
    # initialize empty figure, to circumvent that figures from different
    # functions are overlapping
    plt.figure()

    # retrieve lats and lons
    lons = ds_nc.coords[lon]
    lats = ds_nc.coords[lat]
    prob = ds_nc[forec_val]

    boundaries_adm1_path = os.path.join(
        os.environ["AA_DATA_DIR"],
        "public",
        "raw",
        parameters["iso3_code"],
        config.SHAPEFILE_DIR,
        parameters["path_admin2_shp"],
    )
    boundaries_world_path = os.path.join(
        os.environ["AA_DATA_DIR"], config.WORLD_SHP_PATH
    )
    # load admin boundaries shapefile
    df_adm = gpd.read_file(boundaries_adm1_path)
    df_world = gpd.read_file(boundaries_world_path)

    # plot forecast and admin boundaries
    fig, (ax1, ax2) = plt.subplots(1, 2, figsize=(32, 8))
    ax1.pcolormesh(lons, lats, prob)
    df_adm.boundary.plot(linewidth=1, ax=ax1, color="red")
    ax2.pcolormesh(lons, lats, prob)
    df_world.boundary.plot(linewidth=1, ax=ax2, color="red")
    fig.suptitle(f"{country} forecasted values and shape boundaries")
    return fig


def plot_raster_boundaries_clip(
    ds_list,
    boundary_path,
    clipped=True,
    lon="lon",
    lat="lat",
    forec_val="prob_below",
    title_list=None,
    suptitle=None,
    colp_num=2,
    predef_bins=np.arange(30, 61, 2.5),
    figsize=(6.4, 4.8),
    labelsize=8,
    legend_label=None,
    cmap=None,
):
    # compared to plot_raster_boundaries, this function is working with
    # clipped values and a list of datasets
    """Plot a raster file and a shapefile on top of each other.

    Several datasets can given and for each dataset a separate subplot
    will be generated Args: ds_nc (xarray dataset): dataset that should
    be plotted, all bands contained in this dataset will be plotted
    boundary_path (str): path to the shapefile clipped (bool): if True,
    clip the raster extent to the shapefile lon (str): name of the
    longitude coordinate in ds_nc lat (str): name of the latitude
    coordinate in ds_nc forec_val (str): name of the variable that
    contains the values to be plotted in ds_nc title_list (list of
    strs): titles of subplots. If None, no subtitles will be used
    suptitle (str): general figure title. If None, no title will be used
    colp_num (int): number of columns in figure predef_bins
    (array/list): array/list with bins to classify the values in
    figsize(tuple): width, height of the figure in inches
    labelsize(float): size of legend labels and subplot titles Returns:
    fig (fig): two subplots with the raster and the country and world
    boundaries
    """
    # initialize empty figure, to circumvent that figures from different
    # functions are overlapping
    plt.figure()

    # load admin boundaries shapefile
    df_bound = gpd.read_file(boundary_path)

    num_plots = len(ds_list)
    if num_plots == 1:
        colp_num = 1
    rows = math.ceil(num_plots / colp_num)
    position = range(1, num_plots + 1)

    norm = mcolors.BoundaryNorm(boundaries=predef_bins, ncolors=256)
    if not cmap:
        cmap = plt.cm.jet
    # cmap.set_bad(color='red')
    fig, axes = plt.subplots(rows, colp_num, figsize=figsize)
    if num_plots == 1:
        axes.set_axis_off()
    else:
        [axi.set_axis_off() for axi in axes.ravel()]

    for i, ds in enumerate(ds_list):
        # TODO: decide if want to use projection and if Robinson is then
        # good one
        ax = fig.add_subplot(
            rows, colp_num, position[i], projection=ccrs.Robinson()
        )

        # TODO: spatial_dims needed for ICPAC data but don't understand
        # why yet
        if clipped:
<<<<<<< HEAD
            ds = ds.rio.set_spatial_dims(x_dim=lon, y_dim=lat).rio.clip(
                df_bound.geometry.apply(mapping),
                df_bound.crs,
                all_touched=True,
            )
=======
            ds = ds.rio.set_spatial_dims(x_dim=lon,y_dim=lat).rio.clip(df_bound.geometry.apply(mapping), all_touched=True)
>>>>>>> 9fd620d2
        lons = ds.coords[lon]
        lats = ds.coords[lat]
        prob = ds[forec_val]

        im = plt.pcolormesh(lons, lats, prob, cmap=cmap, norm=norm)

        if title_list is not None:
            plt.title(title_list[i], size=labelsize)

        df_bound.boundary.plot(linewidth=1, ax=ax, color="red")
        ax.axis("off")

    fig.subplots_adjust(right=0.8)
    cbar_ax = fig.add_axes([0.85, 0.15, 0.05, 0.7])
    cb = plt.colorbar(
        im,
        cax=cbar_ax,
        orientation="vertical",
        pad=0.02,
        aspect=16,
        shrink=0.8,
    )
    if legend_label is None:
        legend_label = forec_val
    cb.set_label(legend_label, size=labelsize, rotation=90, labelpad=10)
    cb.ax.tick_params(labelsize=labelsize)

    if suptitle is not None:
        fig.suptitle(suptitle, size=10)
    return fig


def plot_spatial_columns(
    df, col_list, title=None, predef_bins=None, cmap="YlOrRd", colp_num=2
):
    """
    Create a subplot for each variable in col_list where the value for
    the variable per spatial region defined in "df" is shown If
    predef_bins are given, the values will be classified to these bins.
    Else a different color will be given to each unique value Args: df
    (GeoDataframe): dataframe containing the values for the variables in
    col_list and the geo polygons col_list (list of strs): indicating
    the column names that should be plotted title (str): title of plot
    predef_bins (list of numbers): bin boundaries cmap (str): colormap
    to use

    Returns: fig: figure with subplot for each variable in col_list
    """

    # initialize empty figure, to circumvent that figures from different
    # functions are overlapping
    plt.figure()
    plt.clf()

    # define the number of columns and rows
    # colp_num = 2
    num_plots = len(col_list)
    if num_plots == 1:
        colp_num = 1
    rows = num_plots // colp_num
    rows += num_plots % colp_num
    position = range(1, num_plots + 1)

    # TODO: messy now with the axes and ax objects, find neater method.
    # If using plt.figure and then add_subplots calling function several
    # times will overlap the plots :/
    fig, axes = plt.subplots(rows, colp_num)
    if num_plots == 1:
        axes.set_axis_off()
    else:
        [axi.set_axis_off() for axi in axes.ravel()]

    # if bins, set norm to classify the values in the bins
    if predef_bins is not None:
        scheme = None
        norm = mcolors.BoundaryNorm(boundaries=predef_bins, ncolors=256)
        legend_kwds = None
    else:
        scheme = "natural_breaks"
        norm = None
        legend_kwds = {"bbox_to_anchor": (1.6, 1)}

    for i, col in enumerate(col_list):
        ax = fig.add_subplot(rows, colp_num, position[i])

        # if no predef bins, set unique color for each unique value
        if predef_bins is None:
            colors = len(df[col].dropna().unique())
        # else colors will be determined by norm and cmap
        else:
            colors = None

        if df[col].isnull().values.all():
            print(f"No not-NaN values for {col}")
        # cannot handle missing_kwds if there are no missing values, so
        # have to define those two cases separately
        elif df[col].isnull().values.any():
            df.plot(
                col,
                ax=ax,
                legend=True,
                k=colors,
                cmap=cmap,
                norm=norm,
                scheme=scheme,
                legend_kwds=legend_kwds,
                missing_kwds={
                    "color": "lightgrey",
                    "edgecolor": "red",
                    "hatch": "///",
                    "label": "No values",
                },
            )
        else:
            df.plot(
                col,
                ax=ax,
                legend=False,
                k=colors,
                cmap=cmap,
                norm=norm,
                scheme=scheme,
                legend_kwds=legend_kwds,
            )

        df.boundary.plot(linewidth=0.2, ax=ax)

        plt.title(col)
        ax.axis("off")
        plt.axis("off")

        # prettify legend if using individual color for each value
        if predef_bins is None and not df[col].isnull().values.all():
            leg = ax.get_legend()

            for lbl in leg.get_texts():
                label_text = lbl.get_text()
                upper = label_text.split(",")[-1].rstrip("]")

                try:
                    new_text = f"{float(upper):,.2f}"
                except Exception as e:
                    print(e)
                    new_text = upper
                lbl.set_text(new_text)
    # TODO: might want to make a distinction with using colorbar and
    # legend depending on categorized or continous bins..
    leg = ax.get_legend()
    # patch_col = ax.collections[0]
    # cb = fig.colorbar(patch_col, ax=ax, shrink=0.5)

    # leg.set_bbox_to_anchor((0., 0.2, 0.2, 0.2))
    # TODO: fix legend and prettify plot
    if title:
        fig.suptitle(title, fontsize=14, y=0.92)
    fig.tight_layout()

    return fig


def plot_spatial_binary_column(
    gdf,
    binary_col,
    subplot_col="date",
    subplot_str_col=None,
    region_col="ADM1_EN",
    only_show_reached=True,
    colp_num=2,
    print_reg=True,
    title_str="",
    labelsize=8,
):
    # will only plot the regions present in gdf assumes a binary column
    # where 1 indicates some condition is reached and 0 that it isn't.
    # The 1s will be shown as red regions, the 0s as grey

    # initialize empty figure, to circumvent that figures from different
    # functions are overlapping plt.figure() plt.clf() will only create
    # subplots for the unque values of subplot_col if for that value at
    # least one region has a value of 1 for binary_col
    if not isinstance(gdf, gpd.GeoDataFrame):
        logger.error(
            "Input dataframe has to be a GeoDataFrame, add a geometry column"
            " and convert to GeoDatFrame type."
        )
    if only_show_reached:
        gdf_group = gdf.groupby(subplot_col, as_index=False).sum()
        gdf_col_reached = gdf_group[gdf_group[binary_col] >= 1]
        gdf = gdf[gdf[subplot_col].isin(gdf_col_reached[subplot_col].unique())]

    num_plots = len(gdf[subplot_col].unique())

    rows = math.ceil(num_plots / colp_num)
    position = range(1, num_plots + 1)

    fig = plt.figure(1, figsize=(3 * colp_num, 3 * rows))
    for i, d in enumerate(gdf[subplot_col].unique()):
        ax = fig.add_subplot(rows, colp_num, position[i])
        gdf.plot(ax=ax, color="#DDDDDD", edgecolor="#BBBBBB")
        regions = (
            gdf[region_col]
            .loc[(gdf[subplot_col] == d) & (gdf[binary_col] == 1)]
            .sort_values()
            .unique()
        )
        if len(regions) > 0:
            gdf.loc[gdf[region_col].isin(regions)].plot(ax=ax, color="red")
        trig_regions = ", ".join(regions)
        if subplot_str_col is not None:
            subplot_str = gdf.loc[
                gdf[subplot_col] == d, subplot_str_col
            ].unique()[0]
        else:
            subplot_str = ""
        if print_reg and len(regions) > 0:
            title = f"{title_str} {subplot_str}\n Regions: {trig_regions}"
        else:
            title = f"{title_str} {subplot_str} \n"
        plt.title(title, fontsize=labelsize)
        ax.axis("off")
    fig.tight_layout()
    return fig<|MERGE_RESOLUTION|>--- conflicted
+++ resolved
@@ -13,14 +13,11 @@
 
 def plot_histogram(hist_array, xlabel=None):
     """
-    Plot a generic histogram
-    Args:
-        hist_array (np array): array with the values to be plotted
-    xlabel (str): string to set as xlabel (if None, no label will be
-    shown)
-
-    Returns:
-        fig (fig): fig object with the histogram
+    Plot a generic histogram Args: hist_array (np array): array with the
+    values to be plotted xlabel (str): string to set as xlabel (if None,
+    no label will be shown)
+
+    Returns: fig (fig): fig object with the histogram
     """
     # initialize empty figure, to circumvent that figures from different
     # functions are overlapping
@@ -101,12 +98,14 @@
 ):
     # TODO: at some point this function can be deleted/integrated with
     # plot_raster_boundaries_test, but for now keeping for debugging
-    """plot a raster file and a shapefile on top of each other with the goal to
-    see if their coordinate systems match Two plots are made, one with the adm2
-    shapefile of the country and one with the worldmap For some forecast
-    providers a part of the world is masked. This might causes that it seems
-    that the rasterdata and shapefile are not overlapping. But double check
-    before getting confused by the masked values (speaking from experience)
+    """
+    plot a raster file and a shapefile on top of each other with the
+    goal to see if their coordinate systems match Two plots are made,
+    one with the adm2 shapefile of the country and one with the worldmap
+    For some forecast providers a part of the world is masked. This
+    might causes that it seems that the rasterdata and shapefile are not
+    overlapping. But double check before getting confused by the masked
+    values (speaking from experience)
 
     Args: ds_nc (xarray dataset): dataset that should be plotted, all
         bands contained in this dataset will be plotted country (str):
@@ -172,11 +171,11 @@
 ):
     # compared to plot_raster_boundaries, this function is working with
     # clipped values and a list of datasets
-    """Plot a raster file and a shapefile on top of each other.
-
-    Several datasets can given and for each dataset a separate subplot
-    will be generated Args: ds_nc (xarray dataset): dataset that should
-    be plotted, all bands contained in this dataset will be plotted
+    """
+    Plot a raster file and a shapefile on top of each other. Several
+    datasets can given and for each dataset a separate subplot will be
+    generated Args: ds_nc (xarray dataset): dataset that should be
+    plotted, all bands contained in this dataset will be plotted
     boundary_path (str): path to the shapefile clipped (bool): if True,
     clip the raster extent to the shapefile lon (str): name of the
     longitude coordinate in ds_nc lat (str): name of the latitude
@@ -224,15 +223,9 @@
         # TODO: spatial_dims needed for ICPAC data but don't understand
         # why yet
         if clipped:
-<<<<<<< HEAD
             ds = ds.rio.set_spatial_dims(x_dim=lon, y_dim=lat).rio.clip(
-                df_bound.geometry.apply(mapping),
-                df_bound.crs,
-                all_touched=True,
+                df_bound.geometry.apply(mapping), all_touched=True
             )
-=======
-            ds = ds.rio.set_spatial_dims(x_dim=lon,y_dim=lat).rio.clip(df_bound.geometry.apply(mapping), all_touched=True)
->>>>>>> 9fd620d2
         lons = ds.coords[lon]
         lats = ds.coords[lat]
         prob = ds[forec_val]
