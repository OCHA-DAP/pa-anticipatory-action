--- conflicted
+++ resolved
@@ -60,10 +60,7 @@
     / COUNTRY_ISO3
 )
 
-<<<<<<< HEAD
-=======
-
->>>>>>> c267e98e
+
 def _get_output_path_metrics(
     iso3: str,
     version: int,
@@ -72,10 +69,7 @@
     use_unrounded_area_coords: bool,
     all_touched: bool,
     resolution: str,
-<<<<<<< HEAD
-=======
     source_cds: bool,
->>>>>>> c267e98e
 ):
 
     if source_cds:
@@ -107,10 +101,7 @@
     target_month: str,
     leadtime: str,
     use_unrounded_area_coords: bool,
-<<<<<<< HEAD
-=======
     source_cds: bool,
->>>>>>> c267e98e
 ):
     if source_cds:
         base_dir = COUNTRY_DATA_PROCESSED_DIR_CDS
@@ -144,10 +135,7 @@
     pcode_col: str,
     leadtimes: List[int],
     use_unrounded_area_coords: bool,
-<<<<<<< HEAD
-=======
     source_cds: bool,
->>>>>>> c267e98e
     resolution: str = None,
     all_touched: bool = False,
     add_col: List[str] = None,
@@ -169,15 +157,6 @@
     :param add_col: additional columns in gdf_bound that should be added to the
     output of compute_stats_admin
     """
-<<<<<<< HEAD
-    ecmwf_forecast = ecmwf_seasonal.EcmwfSeasonalForecast(
-        use_unrounded_area_coords=use_unrounded_area_coords
-    )
-    # add buffer
-    # not in correct crs for it to do properly
-    # but not important in this case as we just want some extra area
-    area = AreaFromShape(gdf_bound.buffer(3))
-=======
     #downloading is only implemented if source_cds
     #downloading for source_cds=False is implemented in aa-toolbox
     if source_cds:
@@ -188,7 +167,6 @@
         # not in correct crs for it to do properly
         # but not important in this case as we just want some extra area
         area = AreaFromShape(gdf_bound.buffer(3))
->>>>>>> c267e98e
 
         year_start = (target_date - relativedelta(months=6)).year
 
@@ -196,21 +174,6 @@
             (target_date - relativedelta(months=lt)).month for lt in leadtimes
         ]
 
-<<<<<<< HEAD
-    # this will download the months for year_start and target_date.year
-    # so some of that data might not be needed, but that is okay
-    new_data = ecmwf_forecast.download(
-        country_iso3=iso3,
-        area=area,
-        year_min=year_start,
-        year_max=target_date.year,
-        months=months,
-    )
-    if new_data:
-        # this takes a few minutes, so only recompute
-        # if new data has been downloaded
-        ecmwf_forecast.process(country_iso3=iso3)
-=======
         # this will download the months for year_start and target_date.year
         # so some of that data might not be needed, but that is okay
         new_data = ecmwf_forecast.download(
@@ -224,7 +187,6 @@
             # this takes a few minutes, so only recompute
             # if new data has been downloaded
             ecmwf_forecast.process(country_iso3=iso3)
->>>>>>> c267e98e
     compute_stats_per_admin(
         iso3=iso3,
         resolution=resolution,
@@ -234,10 +196,7 @@
         pcode_col=pcode_col,
         add_col=add_col,
         use_unrounded_area_coords=use_unrounded_area_coords,
-<<<<<<< HEAD
-=======
         source_cds=source_cds,
->>>>>>> c267e98e
         # do not use cache as new leadtimes can be added
         use_cache=False,
     )
@@ -248,10 +207,7 @@
     target_date: date,
     prob: float,
     use_unrounded_area_coords: bool,
-<<<<<<< HEAD
-=======
     source_cds: bool,
->>>>>>> c267e98e
     round_precip_int: bool = True,
     leadtimes: List[int] = None,
     gdf_adm: gpd.GeoDataFrame = None,
@@ -277,11 +233,8 @@
         if False, download the forecast at integer coordinates
         If True, no rounding to the coordinates will be done which results in
         a shift in data which is interpolated
-<<<<<<< HEAD
-=======
     source_cds: bool
         whether the data comes from CDS or ECMWF directly
->>>>>>> c267e98e
     round_precip_int : bool
         If True, round the values in the dataarray to the closest
         integer before plotting
@@ -306,13 +259,9 @@
         Size of the figure
     """
     da_for = get_ecmwf_forecast_by_leadtime(
-<<<<<<< HEAD
-        iso3, use_unrounded_area_coords=use_unrounded_area_coords
-=======
         iso3,
         use_unrounded_area_coords=use_unrounded_area_coords,
         source_cds=source_cds,
->>>>>>> c267e98e
     )
     da_for_date = da_for.sel(time=target_date.strftime("%Y-%m-%d"))
     if round_precip_int:
@@ -387,10 +336,7 @@
             target_month=target_date.month,
             leadtime=lt,
             use_unrounded_area_coords=use_unrounded_area_coords,
-<<<<<<< HEAD
-=======
             source_cds=source_cds,
->>>>>>> c267e98e
         )
         plt_path.parent.mkdir(exist_ok=True, parents=True)
         plt.savefig(plt_path, facecolor="white", bbox_inches="tight")
@@ -404,10 +350,7 @@
     precip_cap: int,
     download: bool,
     use_unrounded_area_coords: bool,
-<<<<<<< HEAD
-=======
     source_cds: bool,
->>>>>>> c267e98e
     resolution: str = None,
     leadtimes: List[int] = None,
     pcodes: List[str] = None,
@@ -438,10 +381,7 @@
     integer coordinates
     If True, no rounding to the coordinates will be done which results in
     a shift in data which is interpolated
-<<<<<<< HEAD
-=======
     :param source_cds: whether the data comes from CDS or ECMWF directly
->>>>>>> c267e98e
     :param interpolate_raster: if True, interpolate the original raster
     to a higher resolution
     :param leadtimes: list of leadtimes to compute the trigger for
@@ -467,10 +407,7 @@
             pcode_col=pcode_col,
             leadtimes=range(0, 7) if leadtimes is None else leadtimes,
             use_unrounded_area_coords=use_unrounded_area_coords,
-<<<<<<< HEAD
-=======
             source_cds=source_cds,
->>>>>>> c267e98e
             add_col=[adm_name_col],
             resolution=resolution,
             all_touched=all_touched,
@@ -482,10 +419,7 @@
         target_date,
         resolution=resolution,
         adm_level=adm_level,
-<<<<<<< HEAD
-=======
         source_cds=source_cds,
->>>>>>> c267e98e
         use_unrounded_area_coords=use_unrounded_area_coords,
         all_touched=all_touched,
     )
@@ -535,10 +469,7 @@
         use_unrounded_area_coords=use_unrounded_area_coords,
         all_touched=all_touched,
         resolution=resolution,
-<<<<<<< HEAD
-=======
         source_cds=source_cds,
->>>>>>> c267e98e
     )
     Path(output_path.parent).mkdir(parents=True, exist_ok=True)
     df_stats_quant.to_csv(output_path, index=False)
@@ -548,10 +479,7 @@
 
 
 def main():
-<<<<<<< HEAD
-=======
     download = False
->>>>>>> c267e98e
     prob = 0.5
     precip_cap = 210
     adm_level = 1
@@ -567,15 +495,6 @@
     ]
     # run all different combinations of methods and dates that we
     # want to know
-<<<<<<< HEAD
-    for target_date in target_dates:
-        # when use_unrounded_area_coords=True,
-        # the area coordinates for which to retrieve the forecast
-        # are not rounded to integers
-        # since the original forecast is produced for integer coordinates,
-        # in this case the data is automatically interpolated by CDS
-        for use_unrounded_area_coords in [True, False]:
-=======
     for source_cds in [True, False]:
         for target_date in target_dates:
             # when use_unrounded_area_coords=True,
@@ -628,70 +547,12 @@
                         ]
                     ),
                 )
->>>>>>> c267e98e
             compute_trigger(
                 COUNTRY_ISO3,
                 gdf_adm=gdf_adm,
                 target_date=target_date,
                 prob=prob,
                 precip_cap=precip_cap,
-<<<<<<< HEAD
-                download=True,
-                use_unrounded_area_coords=use_unrounded_area_coords,
-                resolution=None,
-                all_touched=False,
-            )
-
-            create_map(
-                iso3=COUNTRY_ISO3,
-                target_date=target_date,
-                leadtimes=[3, 4],
-                prob=prob,
-                use_unrounded_area_coords=use_unrounded_area_coords,
-                gdf_adm=gdf_adm,
-                slice_lon=slice(32, 37),
-                slice_lat=slice(-9, -19),
-                # bins are left-inclusive, i.e. if value is 150,
-                # it will fall in the 150-210.1 bin, not the 100-150
-                # therefore use 210.1 instead of 210 as boundary
-                bins=[0, 50, 100, 150, 210.1, 250, 300, 350],
-                cmap=ListedColormap(
-                    [
-                        "#c25048",
-                        "#f2645a",
-                        "#f7a29c",
-                        "#fce0de",
-                        "#cce5f9",
-                        "#66b0ec",
-                        "#007ce0",
-                        "#0063b3",
-                    ]
-                ),
-            )
-        compute_trigger(
-            COUNTRY_ISO3,
-            gdf_adm=gdf_adm,
-            target_date=target_date,
-            prob=prob,
-            precip_cap=precip_cap,
-            download=True,
-            use_unrounded_area_coords=False,
-            resolution=0.05,
-            all_touched=False,
-        )
-
-        compute_trigger(
-            COUNTRY_ISO3,
-            gdf_adm=gdf_adm,
-            target_date=target_date,
-            prob=prob,
-            precip_cap=precip_cap,
-            download=True,
-            use_unrounded_area_coords=False,
-            resolution=None,
-            all_touched=True,
-        )
-=======
                 source_cds=source_cds,
                 download=download,
                 use_unrounded_area_coords=False,
@@ -711,7 +572,6 @@
                 resolution=None,
                 all_touched=True,
             )
->>>>>>> c267e98e
 
 
 if __name__ == "__main__":
