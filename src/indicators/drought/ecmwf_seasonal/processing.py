import logging
import os
import sys
from pathlib import Path
<<<<<<< HEAD
import geopandas as gpd
import logging
from typing import List
from datetime import datetime
=======
>>>>>>> b445759c

import geopandas as gpd
import numpy as np
import pandas as pd
import xarray as xr
from rasterstats import zonal_stats

path_mod = f"{Path(os.path.dirname(os.path.realpath(__file__))).parents[2]}/"
sys.path.append(path_mod)

from src.indicators.drought.config import Config
from src.indicators.drought.ecmwf_seasonal import ecmwf_seasonal
from src.utils_general.raster_manipulation import compute_raster_statistics
from src.utils_general.statistics import calc_crps

logger = logging.getLogger(__name__)


def get_ecmwf_forecast(
    country_iso3: str, version: int = 5, **kwargs
) -> xr.Dataset:
    """
    Retrieve the processed dataset with the forecast for each
    publication date and corresponding lead times Args: version: version
    of forecast model that was used (only changes once every couple of
    years)
    """
    ecmwf_forecast = ecmwf_seasonal.EcmwfSeasonalForecast(**kwargs)
    ds_ecmwf_forecast = ecmwf_forecast.read_processed_dataset(
        country_iso3=country_iso3,
        version=version,
    )
    ds_ecmwf_forecast = convert_tprate_precipitation(ds_ecmwf_forecast)

    return ds_ecmwf_forecast


def get_ecmwf_forecast_by_leadtime(country_iso3, version: int = 5):
    """
    Reshape dataset to have the time variable as the month during the
    forecast was valid instead of the month the forecast was published
    Args: version: version of forecast model that was used (only changes
    once every couple of years)

    Returns: dataset with valid month per publication data-leadtime
    """
    ds_ecmwf_forecast = get_ecmwf_forecast(
        country_iso3=country_iso3, version=version
    )
    ds_ecmwf_forecast_dict = dates_per_leadtime(ds_ecmwf_forecast)
    return convert_dict_to_da(ds_ecmwf_forecast_dict)


def get_stats_filepath(
    iso3: str,
    config: Config,
    date: datetime,
    interpolate: bool,
    adm_level: int,
    version: int = None,
) -> Path:

    if version is None:
        version = config.DEFAULT_VERSION

    filename = f"{iso3.lower()}_seasonal-monthly-single-levels_v{version}"
    if interpolate:
        filename += "_interp"
    filename += f"_{date.year}_{date.month}_adm{adm_level}_stats_test2.csv"

    country_data_processed_dir = (
        Path(config.DATA_DIR) / config.PUBLIC_DIR / config.PROCESSED_DIR / iso3
    )
    ecmwf_processed_dir = country_data_processed_dir / config.ECMWF_DIR

    return ecmwf_processed_dir / filename


def compute_stats_per_admin(
    iso3,
    adm_level=1,
    pcode_col="ADM1_PCODE",
    add_col: List[str] = None,
    use_cache: bool = True,
    interpolate: bool = True,
    date_list: List[str] = None,
):
    config = Config()
    parameters = config.parameters(iso3)

    country_data_raw_dir = os.path.join(
        config.DATA_DIR, config.PUBLIC_DIR, config.RAW_DIR, iso3
    )
    adm_boundaries_path = os.path.join(
        country_data_raw_dir,
        config.SHAPEFILE_DIR,
        parameters[f"path_admin{adm_level}_shp"],
    )

    # read the forecasts
    ds = get_ecmwf_forecast_by_leadtime(iso3)

    if interpolate:
        # read observed data to get resolution to interpolate to
        # interpolate forecast data such that it has the same resolution
        # as the observed values using "nearest" as interpolation method
        # and not "linear" because the forecasts are designed to have
        # sharp edged and not be smoothed
        # now standard upsampling 4 times, can be made variable
        new_lon = np.arange(
            ds.longitude[0] - 0.125, ds.longitude[-1] + 0.25, 0.25
        )
        new_lat = np.arange(
            ds.latitude[0] + 0.125, ds.latitude[-1] - 0.25, -0.25
        )

        ds = ds.interp(latitude=new_lat, longitude=new_lon, method="nearest")

    # loop over dates
    if date_list is None:
        date_list = ds.time.values
    for date in date_list:
        date_dt = pd.to_datetime(date)
        output_path = get_stats_filepath(
            iso3,
            config,
            date_dt,
            interpolate,
            adm_level,
        )

        # If caching is on and file already exists, don't download again
        if use_cache and Path(output_path).exists():
            logger.debug(
                f"{output_path} already exists and cache is set to True,"
                " skipping"
            )
        else:
            ds_sel = ds.sel(time=date)
            gdf_adm = gpd.read_file(adm_boundaries_path)
            df = compute_raster_statistics(
                gdf_adm,
                pcode_col,
                ds_sel.rio.write_crs("EPSG:4326"),
                lon_coord="longitude",
                lat_coord="latitude",
            )
            df = df.merge(
                gdf_adm[add_col + [pcode_col]], on=pcode_col, how="left"
            )
            df["date"] = date_dt
            df.to_csv(output_path, index=False)


def convert_tprate_precipitation(da):
    """
    The ECMWF seasonal forecast reports precipitation as tprate, which
    is in meter/second. To convert this to the total precipitation in a
    month in meter, we multiply the tprate by the number of seconds in a
    month Thereafter we multiply by 1000 to get the total millimeters in
    a month Args: da: xarray dataset containing the seasonal forecast
    data

    Returns: da: xarray dataset with conversion from tprate to total
        precipitation in mm

    """
    da["precip"] = (
        da["tprate"] * da["time"].dt.days_in_month * 24 * 3600 * 1000
    )

    return da


def dates_per_leadtime(da):
    """
    Create a dict with one key-value pair per leadtime And compute the
    month for which the value was forecasted Args: da: xarray dataset
    containing the ecmwf seasonal forecast per publication date

    Returns: da_lead_dict: dict of xarray datasets with entry per
        leadtime

    """
    leadtimes = da["step"].values
    # create a dict with values per leadtime
    da_dict = {leadtime: da.sel(step=leadtime) for leadtime in leadtimes}
    # recompute time to be the month the forecast is valid, instead of
    # the publication month the forecast is monthly, so add leadtime in
    # months leadtime of 1 indicates the forecast is valid during the
    # publication month, so add leadtime-1 months to time i.e. the
    # outputted time is the start date the forecast applies to
    da_lead_dict = {
        leadtime: da_lt.assign_coords(
            time=da_lt["time"].values.astype("datetime64[M]")
            + np.array(leadtime - 1, "timedelta64[M]")
        )
        for leadtime, da_lt in da_dict.items()
    }

    return da_lead_dict


def convert_dict_to_da(da_dict):
    # compute months for which at least one forecast was available
    time = np.arange(
        da_dict[min(da_dict.keys())].time.values[0].astype("datetime64[M]"),
        da_dict[max(da_dict.keys())].time.values[-1].astype("datetime64[M]")
        + np.array(1, "timedelta64[M]"),
        dtype="datetime64[M]",
    )

    # include all dates for which a forecast was available for each
    # leadtime dataset even if not all those dates had a forecast for
    # the given leadtime needed to afterwards merge the different
    # leadtimes into one dataset
    da_lead_dict = {
        leadtime: da_lead.reindex({"time": time})
        for leadtime, da_lead in da_dict.items()
    }

    # convert to dataarray instead of dataset
    # needed to create a new dataarray
    # need to select one variable (precip) for dimensions to match
    data = np.array([da_lead["precip"] for da_lead in da_lead_dict.values()])

    # Create data array with all lead times, where time indicates the
    # start date during which the forecast was valid
    return xr.DataArray(
        data=data,
        # order of dims matters here!
        dims=["leadtime", "time", "number", "latitude", "longitude"],
        coords=dict(
            number=list(da_lead_dict.values())[
                0
            ].number,  # ensemble member number
            time=time,
            leadtime=list(da_lead_dict.keys()),
            longitude=list(da_lead_dict.values())[0].longitude,
            latitude=list(da_lead_dict.values())[0].latitude,
        ),
    )


def get_crps_ecmwf(
    observations: xr.DataArray,
    forecasts: xr.DataArray,
    normalization: str = None,
    thresh: float = None,
) -> pd.DataFrame:
    """
    Assumes there is no missing data in observations or forecasts
    :param observations: data-array with observed values
    :param forecasts: data-array with forecasted values
    :param normalization: (optional) can be None, a number, 'mean' or 'std',
    reanalysis metric to divide the CRPS
    :param threshold: (optional) only select values smaller or equal to
    this number
    :return: DataFrame with leadtime index containing the crps
    """
    leadtimes = forecasts.leadtime.values
    df_crps = pd.DataFrame(index=leadtimes)

    for leadtime in leadtimes:
        forecasts_lt = forecasts.sel(leadtime=leadtime).dropna(
            dim="time", how="all"
        )
        # make sure that time periods overlap, for calc_crps
        forecasts_lt = forecasts_lt.sel(
            time=slice(observations.time.min(), observations.time.max())
        )
        observations = observations.sel(
            time=slice(forecasts_lt.time.min(), forecasts_lt.time.max())
        )

        if thresh is not None:
            # cannot index on multidimensional arrays,
            # e.g. when having lon and lat
            # xr.where does work on multidimensional arrays
            observations = observations.where(observations <= thresh)
            forecasts_lt = forecasts_lt.where(observations <= thresh)

        crps = calc_crps(
            observations,
            forecasts_lt,
            normalization=normalization,
        )
        df_crps.loc[leadtime, "crps"] = crps
    return df_crps<|MERGE_RESOLUTION|>--- conflicted
+++ resolved
@@ -1,20 +1,14 @@
 import logging
 import os
 import sys
+from datetime import datetime
 from pathlib import Path
-<<<<<<< HEAD
-import geopandas as gpd
-import logging
 from typing import List
-from datetime import datetime
-=======
->>>>>>> b445759c
 
 import geopandas as gpd
 import numpy as np
 import pandas as pd
 import xarray as xr
-from rasterstats import zonal_stats
 
 path_mod = f"{Path(os.path.dirname(os.path.realpath(__file__))).parents[2]}/"
 sys.path.append(path_mod)
