--- conflicted
+++ resolved
@@ -196,17 +196,7 @@
         )
     )
 
-    chirps_seasonal_tercile_bounds_country_filepath = (
-        chirps_seasonal_country_dir
-        / config.CHIRPS_SEASONAL_TERCILE_BOUNDS_FILENAME.format(
-            country_iso3=country_iso3
-        )
-    )
-
-    return (
-        chirps_seasonal_lowertercile_country_filepath,
-        chirps_seasonal_tercile_bounds_country_filepath,
-    )
+    return chirps_seasonal_lowertercile_country_filepath
 
 
 def get_filepath_seasonal_tercile_raster(country_iso3: str, config: Config):
@@ -258,15 +248,9 @@
         country_iso3, config
     )
     (
-<<<<<<< HEAD
-        chirps_seasonal_lowertercile_country_filepath,
-        chirps_seaonal_tercile_bounds_country_filepath,
-    ) = get_filepath_seasonal_lowertercile_raster(country_iso3, config)
-=======
         chirps_seasonal_tercile_filepath,
         chirps_seasonal_tercile_bounds_filepath,
     ) = get_filepath_seasonal_tercile_raster(country_iso3, config)
->>>>>>> ddf74b38
 
     if use_cache and chirps_seasonal_tercile_filepath.exists():
         logger.debug(
@@ -303,36 +287,9 @@
     # 1982-2010 since this is also the period used by IRI's seasonal
     # forecasts see
     # https://iri.columbia.edu/our-expertise/climate/forecasts/seasonal-climate-forecasts/methodology/
-<<<<<<< HEAD
-    ds_season_climate = ds_season.sel(
-        time=ds_season.time.dt.year.isin(range(1982, 2011))
-    )
-    # compute the thresholds for the lower tercile, i.e. below average,
-    # per season since we computed a rolling sum, each month represents
-    # a season
-    ds_season_climate_quantile = ds_season_climate.groupby(
-        ds_season_climate.time.dt.month
-    ).quantile(0.33)
-    # save below tercile boundaries
-    ds_season_climate_quantile.to_netcdf(
-        chirps_seaonal_tercile_bounds_country_filepath
-    )
-    # determine the raster cells that have below-average precipitation,
-    # other cells are set to -666
-    list_ds_seass = []
-    for s in np.unique(ds_season.time.dt.month):
-        ds_seas_sel = ds_season.sel(time=ds_season.time.dt.month == s)
-        # keep original values of cells that are either nan or have
-        # below average precipitation, all others are set to -666
-        ds_seas_below = ds_seas_sel.where(
-            (ds_seas_sel.isnull())
-            | (ds_seas_sel <= ds_season_climate_quantile.sel(month=s)),
-            -666,
-=======
     da_season_climate = da_season.sel(
         time=da_season.time.dt.year.isin(
             range(climatology_min_year, climatology_max_year)
->>>>>>> ddf74b38
         )
     )
 
