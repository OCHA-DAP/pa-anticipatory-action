--- conflicted
+++ resolved
@@ -4,11 +4,8 @@
 import sys
 import urllib.error
 from pathlib import Path
-<<<<<<< HEAD
-=======
 
 import numpy as np
->>>>>>> 729094ca
 
 path_mod = f"{Path(os.path.dirname(os.path.realpath(__file__))).parents[1]}/"
 sys.path.append(path_mod)
