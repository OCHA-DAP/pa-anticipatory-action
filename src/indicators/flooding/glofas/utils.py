from typing import List, Dict
import logging

import numpy as np
import pandas as pd
import xarray as xr
from scipy.stats import rankdata

from src.indicators.flooding.glofas import glofas
from src.utils_general.statistics import (
    get_return_period_function_analytical,
    get_return_period_function_empirical,
    calc_crps,
)

logger = logging.getLogger(__name__)


def get_glofas_reanalysis(
    country_iso3: str, version: int = glofas.DEFAULT_VERSION, **kwargs
) -> xr.Dataset:
    glofas_reanalysis = glofas.GlofasReanalysis(**kwargs)
    ds_glofas_reanalysis = glofas_reanalysis.read_processed_dataset(
        country_iso3=country_iso3, version=version
    )
    return ds_glofas_reanalysis


def _get_glofas_forecast_base(
    is_reforecast: bool,
    country_iso3: str,
    leadtimes: List[int],
    interp: bool = False,
    shift_dates: bool = True,
    version: int = glofas.DEFAULT_VERSION,
    split_by_leadtimes: bool = False,
    **kwargs,
) -> xr.Dataset:
    if is_reforecast:
        glofas_forecast = glofas.GlofasReforecast(**kwargs)
    else:
        glofas_forecast = glofas.GlofasForecast(**kwargs)
    if split_by_leadtimes:
        ds_glofas_forecast_dict = {
            leadtime: glofas_forecast.read_processed_dataset(
                country_iso3=country_iso3,
                version=version,
                leadtime=leadtime,
            )
            for leadtime in leadtimes
        }
    else:
        # Split up the dataset into different leadtimes, because then
        # it's easier to do the shifts
        ds_glofas_forecast = glofas_forecast.read_processed_dataset(
            country_iso3=country_iso3, version=version
        )
        ds_glofas_forecast_dict = {
            leadtime: ds_glofas_forecast.sel(
                step=np.timedelta64(leadtime, "D")
            )
            for leadtime in leadtimes
        }
    if interp:
        ds_glofas_forecast_dict = _interp_dates(ds_glofas_forecast_dict)
    if shift_dates:
        ds_glofas_forecast_dict = _shift_dates(ds_glofas_forecast_dict)
    return _convert_dict_to_ds(ds_glofas_forecast_dict)


def get_glofas_forecast(
    country_iso3: str,
    leadtimes: List[int],
    version: int = glofas.DEFAULT_VERSION,
    split_by_leadtimes=False,
) -> xr.Dataset:
    return _get_glofas_forecast_base(
        is_reforecast=False,
        country_iso3=country_iso3,
        leadtimes=leadtimes,
        version=version,
        split_by_leadtimes=split_by_leadtimes,
    )


def get_glofas_reforecast(
    country_iso3: str,
    leadtimes: List[int],
    interp: bool = True,
    shift_dates: bool = True,
    version: int = glofas.DEFAULT_VERSION,
    split_by_leadtimes: bool = False,
    **kwargs,
) -> xr.Dataset:
    return _get_glofas_forecast_base(
        is_reforecast=True,
        country_iso3=country_iso3,
        leadtimes=leadtimes,
        interp=interp,
        shift_dates=shift_dates,
        version=version,
        split_by_leadtimes=split_by_leadtimes,
        **kwargs,
    )


def _shift_dates(ds_dict) -> Dict[int, xr.Dataset]:
    return {
        leadtime: ds.assign_coords(
            time=ds.time.values + np.timedelta64(leadtime, "D")
        )
        for leadtime, ds in ds_dict.items()
    }


def _interp_dates(ds_dict) -> Dict[int, xr.Dataset]:
    # Sort the ensemble members to preserve the properties throughout
    # the interpolation
    for leadtime, ds in ds_dict.items():
        for station in ds.keys():
            ds[station].values = np.sort(ds[station].values, axis=0)
        ds_dict[leadtime] = ds
    # Interpolate
    return {
        leadtime: ds.interp(
            time=pd.date_range(ds.time.min().values, ds.time.max().values),
            method="linear",
        )
        for leadtime, ds in ds_dict.items()
    }


def _convert_dict_to_ds(ds_glofas_dict) -> xr.Dataset:
    # Create time array that accounts for all the shifts
    time = np.arange(
        ds_glofas_dict[min(ds_glofas_dict.keys())].time.values[0],
        ds_glofas_dict[max(ds_glofas_dict.keys())].time.values[-1]
        + np.timedelta64(1, "D"),
        dtype="datetime64[D]",
    )
    # Re-index all the arrays by the full time array
    ds_glofas_dict = {
        leadtime: ds_glofas.reindex({"time": time})
        for leadtime, ds_glofas in ds_glofas_dict.items()
    }
    # Concatenate the arrays together. Use the already present 'step'
    # variable (which represents the lead time), but then rename it
    # and convert it to a simple integer.
    return (
        xr.concat(ds_glofas_dict.values(), "step")
        .assign_coords(step=list(ds_glofas_dict.keys()))
        .rename({"step": "leadtime"})
    )


def get_glofas_forecast_summary(ds_glofas_forecast):
    percentiles = np.arange(0, 105, 5)
    coord_names = ["percentile", "leadtime", "time"]
    data_vars_dict = {
        station: (
            coord_names,
            np.percentile(ds_glofas_forecast[station], percentiles, axis=1),
        )
        for station in ds_glofas_forecast.keys()
    }
    return xr.Dataset(
        data_vars=data_vars_dict,
        coords=dict(
            time=ds_glofas_forecast.time,
            leadtime=ds_glofas_forecast.leadtime,
            percentile=percentiles,
        ),
    )


def get_return_periods(
    ds_glofas: xr.Dataset,
    years: list = None,
    method: str = "analytical",
    show_plots: bool = False,
    extend_factor: int = 1
) -> pd.DataFrame:
    """
    :param ds_glofas: GloFAS reanalysis or forecast/reforecast dataset
    :param years: Return period years to compute
    :param method: Either "analytical" or "empirical"
    :param show_plots: If method is analytical, can show the histogram and GEV
    distribution overlaid
    :param extend_factor: If method is analytical, can extend the interpolation
    range to reach higher return periods
    :return: Dataframe with return period years as index and stations as
    columns
    """
    if years is None:
        years = [1.5, 2, 5, 10, 20]
    stations = list(ds_glofas.keys())
    df_rps = pd.DataFrame(columns=stations, index=years)
    for station in stations:
        df_rp = _get_return_period_df(
            ds_glofas=ds_glofas, station=station
        )
        if method == "analytical":
            f_rp = get_return_period_function_analytical(
                df_rp=df_rp,
                rp_var="discharge",
                show_plots=show_plots,
                plot_title=station,
                extend_factor=extend_factor
            )
        elif method == "empirical":
            f_rp = get_return_period_function_empirical(
                df_rp=df_rp,
                rp_var="discharge",
            )
        else:
            logger.error(f"{method} is not a valid keyword for method")
            return None
        df_rps[station] = np.round(f_rp(years))
    return df_rps


def _get_return_period_df(ds_glofas: xr.Dataset, station: str):
    df_rp = (
        ds_glofas.to_dataframe()[[station]]
        .rename(columns={station: "discharge"})
        .resample(rule="A", kind="period")
        .max()
        .sort_values(by="discharge", ascending=False)
    )
    df_rp["year"] = df_rp.index.year
    return df_rp


def get_crps_glofas(
    ds_reanalysis: xr.Dataset,
    ds_reforecast: xr.Dataset,
    normalization: str = None,
    thresh: [float, Dict[str, float]] = None,
) -> pd.DataFrame:
    """
    :param ds_reanalysis: GloFAS reanalysis xarray dataset
    :param ds_reforecast: GloFAS reforecast xarray dataset
<<<<<<< HEAD
    :param normalization: (optional) Can be 'mean' or 'std', reanalysis metric
    to divide the CRPS
    :param thresh: (optional) Either a single value, or a dictionary with
    format {station name: thresh}
=======
    :param normalization: (optional) Can be 'mean' or 'std',
    reanalysis metric to divide the CRPS
    :param thresh: (optional) Either a single value,
    or a dictionary with format {station name: thresh}
    to select values greater than thresh
>>>>>>> 6308c373
    :return: DataFrame with station column names and leadtime index
    """
    stations = list(ds_reanalysis.keys())
    leadtimes = ds_reforecast.leadtime.values
    df_crps = pd.DataFrame(index=leadtimes, columns=stations)

    for station in stations:
        for leadtime in leadtimes:
            forecast = (
                ds_reforecast[station]
                .sel(leadtime=leadtime)
                .dropna(dim="time")
            )
            observations = ds_reanalysis[station].reindex(
                {"time": forecast.time}
            )

            if normalization == "mean":
                norm = observations.mean().values
            elif normalization == "std":
                norm = observations.std().values
            else:
                norm = normalization

            if thresh is not None:
                # Thresh can either be dict of floats, or float
                try:
                    thresh_to_use = thresh[station]
                except TypeError:
                    thresh_to_use = thresh
                idx = observations > thresh_to_use
                forecast, observations = forecast[:, idx], observations[idx]

            df_crps.loc[leadtime, station] = calc_crps(
                observations,
                forecast,
                normalization=norm,
            )

    return df_crps


def get_groups_above_threshold(
    observations: np.array,
    threshold: float,
    min_duration: int = 1,
    additional_condition: np.array = None,
) -> List:
    """
    Get indices where consecutive values are equal to or above a
    threshold :param observations: The array of values to search for
    groups (length N) :param threshold: The threshold above which the
    values must be :param min_duration: The minimum group size (default
    1) :param additional_condition: (optional) Any additional condition
    the values must satisfy (array-like of bools, length N) :return:
    list of arrays with indices
    """
    condition = observations >= threshold
    if additional_condition is not None:
        condition = condition & additional_condition
    groups = np.where(np.diff(condition, prepend=False, append=False))[
        0
    ].reshape(-1, 2)
    return [group for group in groups if group[1] - group[0] >= min_duration]


def get_glofas_activations(da_glofas, thresh, ndays):
    vals = da_glofas.values
    groups = get_groups_above_threshold(vals, thresh, ndays)
    df_glofas_act = pd.DataFrame(groups, columns=["start_index", "end_index"])
    df_glofas_act["num_days"] = (
        df_glofas_act["end_index"] - df_glofas_act["start_index"]
    )
    df_glofas_act["start_date"] = df_glofas_act["start_index"].apply(
        lambda x: da_glofas.time[x].values
    )
    df_glofas_act["end_date"] = df_glofas_act["end_index"].apply(
        lambda x: da_glofas.time[x].values
    )
    return df_glofas_act


def get_rank(observations: np.array, forecast: np.array) -> np.array:
    # Create array of both obs and forecast
    rank_array = np.concatenate(([observations], forecast))
    # Calculate rank and take 0th array, which should be the obs
    rank = rankdata(rank_array, axis=0)[0]
    return rank


def get_same_obs_and_forecast(
    da_observations: xr.DataArray, da_forecast: xr.DataArray, leadtime: int
) -> (xr.DataArray, xr.DataArray):
    """
    For the GloFAS reanalysis and reforecast at a particular station,
    get matching data ranges for the two datasets :param
    da_observations: GloFAS reanalysis at a particular station :param
    da_forecast: GloFAS reforecast at a particular station :param
    leadtime: Leadtime :return: Observations and forecast with
    overlapping values only
    """
    forecast = da_forecast.sel(leadtime=leadtime).dropna(dim="time")
    observations = da_observations.reindex({"time": forecast.time}).dropna(
        dim="time"
    )
    forecast = forecast.reindex({"time": observations.time})
    return observations, forecast<|MERGE_RESOLUTION|>--- conflicted
+++ resolved
@@ -178,7 +178,7 @@
     years: list = None,
     method: str = "analytical",
     show_plots: bool = False,
-    extend_factor: int = 1
+    extend_factor: int = 1,
 ) -> pd.DataFrame:
     """
     :param ds_glofas: GloFAS reanalysis or forecast/reforecast dataset
@@ -196,16 +196,14 @@
     stations = list(ds_glofas.keys())
     df_rps = pd.DataFrame(columns=stations, index=years)
     for station in stations:
-        df_rp = _get_return_period_df(
-            ds_glofas=ds_glofas, station=station
-        )
+        df_rp = _get_return_period_df(ds_glofas=ds_glofas, station=station)
         if method == "analytical":
             f_rp = get_return_period_function_analytical(
                 df_rp=df_rp,
                 rp_var="discharge",
                 show_plots=show_plots,
                 plot_title=station,
-                extend_factor=extend_factor
+                extend_factor=extend_factor,
             )
         elif method == "empirical":
             f_rp = get_return_period_function_empirical(
@@ -240,18 +238,10 @@
     """
     :param ds_reanalysis: GloFAS reanalysis xarray dataset
     :param ds_reforecast: GloFAS reforecast xarray dataset
-<<<<<<< HEAD
     :param normalization: (optional) Can be 'mean' or 'std', reanalysis metric
     to divide the CRPS
     :param thresh: (optional) Either a single value, or a dictionary with
-    format {station name: thresh}
-=======
-    :param normalization: (optional) Can be 'mean' or 'std',
-    reanalysis metric to divide the CRPS
-    :param thresh: (optional) Either a single value,
-    or a dictionary with format {station name: thresh}
-    to select values greater than thresh
->>>>>>> 6308c373
+    format {station name: thresh} to select values greater than thresh
     :return: DataFrame with station column names and leadtime index
     """
     stations = list(ds_reanalysis.keys())
