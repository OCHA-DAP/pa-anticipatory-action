--- conflicted
+++ resolved
@@ -107,10 +107,6 @@
     )
 
 
-<<<<<<< HEAD
-=======
-<<<<<<< HEAD
->>>>>>> e57394c7
 def get_glofas_forecast_summary(ds_glofas_forecast):
     percentiles = np.arange(0, 105, 5)
     coord_names = ["percentile", "leadtime", "time"]
@@ -131,9 +127,6 @@
     )
 
 
-<<<<<<< HEAD
-def get_return_periods(ds_reanalysis: xr.Dataset, years=None) -> pd.DataFrame:
-=======
 def get_return_periods(
     ds_reanalysis: xr.Dataset,
     years: list = None,
@@ -147,7 +140,6 @@
     :param show_plots: If method is analytical, can show the histogram and GEV distribution overlaid
     :return: Dataframe with return period years as index and stations as columns
     """
->>>>>>> e57394c7
     if years is None:
         years = [1.5, 2, 3, 5, 10, 20]
     stations = list(ds_reanalysis.keys())
