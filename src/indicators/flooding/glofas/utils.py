from typing import List, Dict
import logging

import numpy as np
import pandas as pd
import xarray as xr
from scipy.stats import rankdata
import xskillscore as xs
from datetime import timedelta

from src.indicators.flooding.glofas import glofas
from src.utils_general.statistics import (
    get_return_period_function_analytical,
    get_return_period_function_empirical,
)


logger = logging.getLogger(__name__)


def get_glofas_reanalysis(
    country_iso3: str, version: int = glofas.DEFAULT_VERSION
) -> xr.Dataset:
    glofas_reanalysis = glofas.GlofasReanalysis()
    ds_glofas_reanalysis = glofas_reanalysis.read_processed_dataset(
        country_iso3=country_iso3, version=version
    )
    return ds_glofas_reanalysis


<<<<<<< HEAD
def get_glofas_forecast(
    country_iso3: str, leadtimes: List[int], version: int = glofas.DEFAULT_VERSION
) -> xr.Dataset:
    glofas_forecast = glofas.GlofasForecast()
    ds_glofas_forecast_dict = {
        leadtime: glofas_forecast.read_processed_dataset(
            country_iso3=country_iso3, leadtime=leadtime, version=version,
=======
def _get_glofas_forecast_base(
    is_reforecast: bool,
    country_iso3: str,
    leadtimes: List[int],
    interp: bool = False,
    version: int = glofas.DEFAULT_VERSION,
    split_by_leadtimes: bool = False,
):
    if is_reforecast:
        glofas_forecast = glofas.GlofasReforecast()
    else:
        glofas_forecast = glofas.GlofasForecast()
    if split_by_leadtimes:
        ds_glofas_forecast_dict = {
            leadtime: glofas_forecast.read_processed_dataset(
                country_iso3=country_iso3,
                version=version,
                leadtime=leadtime,
            )
            for leadtime in leadtimes
        }
    else:
        # Split up the dataset into different leadtimes, because then it's easier to do the shifts
        ds_glofas_forecast = glofas_forecast.read_processed_dataset(
            country_iso3=country_iso3, version=version
>>>>>>> 28b6e0b8
        )
        ds_glofas_forecast_dict = {
            leadtime: ds_glofas_forecast.sel(step=np.timedelta64(leadtime, "D"))
            for leadtime in leadtimes
        }
    if interp:
        ds_glofas_forecast_dict = _interp_dates(ds_glofas_forecast_dict)
    ds_glofas_forecast_dict = _shift_dates(ds_glofas_forecast_dict)
    return _convert_dict_to_ds(ds_glofas_forecast_dict)


def get_glofas_forecast(
    country_iso3: str,
    leadtimes: List[int],
    version: int = glofas.DEFAULT_VERSION,
    split_by_leadtimes=False,
) -> xr.Dataset:
    return _get_glofas_forecast_base(
        is_reforecast=False,
        country_iso3=country_iso3,
        leadtimes=leadtimes,
        version=version,
        split_by_leadtimes=split_by_leadtimes,
    )


def get_glofas_reforecast(
    country_iso3: str,
    leadtimes: List[int],
    interp: bool = True,
    version: int = glofas.DEFAULT_VERSION,
    split_by_leadtimes: bool = False,
) -> xr.Dataset:
<<<<<<< HEAD
    glofas_reforecast = glofas.GlofasReforecast()
    ds_glofas_reforecast_dict = {
        leadtime: glofas_reforecast.read_processed_dataset(
            country_iso3=country_iso3, version=version, leadtime=leadtime,
        )
        for leadtime in leadtimes
    }
    if interp:
        ds_glofas_reforecast_dict = _interp_dates(ds_glofas_reforecast_dict)
    ds_glofas_reforecast_dict = _shift_dates(ds_glofas_reforecast_dict)
    return _convert_dict_to_ds(ds_glofas_reforecast_dict)
=======
    return _get_glofas_forecast_base(
        is_reforecast=True,
        country_iso3=country_iso3,
        leadtimes=leadtimes,
        interp=interp,
        version=version,
        split_by_leadtimes=split_by_leadtimes,
    )
>>>>>>> 28b6e0b8


def _shift_dates(ds_dict) -> Dict[int, xr.Dataset]:
    return {
        leadtime: ds.assign_coords(time=ds.time.values + np.timedelta64(leadtime, "D"))
        for leadtime, ds in ds_dict.items()
    }


def _interp_dates(ds_dict) -> Dict[int, xr.Dataset]:
    # Sort the ensemble members to preserve the properties throughout the interpolation
    for leadtime, ds in ds_dict.items():
        for station in ds.keys():
            ds[station].values = np.sort(ds[station].values, axis=0)
        ds_dict[leadtime] = ds
    # Interpolate
    return {
        leadtime: ds.interp(
            time=pd.date_range(ds.time.min().values, ds.time.max().values),
            method="linear",
        )
        for leadtime, ds in ds_dict.items()
    }


def _convert_dict_to_ds(ds_glofas_dict) -> xr.Dataset:
    # Create time array that accounts for all the shifts
    time = np.arange(
        ds_glofas_dict[min(ds_glofas_dict.keys())].time.values[0],
        ds_glofas_dict[max(ds_glofas_dict.keys())].time.values[-1]
        + np.timedelta64(1, "D"),
        dtype="datetime64[D]",
    )
    # Re-index all the arrays by the full time array
    ds_glofas_dict = {
        leadtime: ds_glofas.reindex({"time": time})
        for leadtime, ds_glofas in ds_glofas_dict.items()
    }
    # Concatenate the arrays together. Use the already present 'step'
    # variable (which represents the lead time), but then rename it
    # and convert it to a simple integer.
    return (
        xr.concat(ds_glofas_dict.values(), "step")
        .assign_coords(step=list(ds_glofas_dict.keys()))
        .rename({"step": "leadtime"})
    )


def get_glofas_forecast_summary(ds_glofas_forecast):
    percentiles = np.arange(0, 105, 5)
    coord_names = ["percentile", "leadtime", "time"]
    data_vars_dict = {
        station: (
            coord_names,
            np.percentile(ds_glofas_forecast[station], percentiles, axis=1),
        )
        for station in ds_glofas_forecast.keys()
    }
    return xr.Dataset(
        data_vars=data_vars_dict,
        coords=dict(
            time=ds_glofas_forecast.time,
            leadtime=ds_glofas_forecast.leadtime,
            percentile=percentiles,
        ),
    )


def get_return_periods(
    ds_reanalysis: xr.Dataset,
    years: list = None,
    method: str = "analytical",
    show_plots: bool = False,
) -> pd.DataFrame:
    """
    :param ds_reanalysis: GloFAS reanalysis dataset
    :param years: Return period years to compute
    :param method: Either "analytical" or "empirical"
    :param show_plots: If method is analytical, can show the histogram and GEV distribution overlaid
    :return: Dataframe with return period years as index and stations as columns
    """
    if years is None:
        years = [1.5, 2, 3, 5, 10, 20]
    stations = list(ds_reanalysis.keys())
    df_rps = pd.DataFrame(columns=stations, index=years)
    for station in stations:
        df_rp = _get_return_period_df(ds_reanalysis=ds_reanalysis, station=station)
        if method == "analytical":
            f_rp = get_return_period_function_analytical(
                df_rp=df_rp,
                rp_var="discharge",
                show_plots=show_plots,
                plot_title=station,
            )
        elif method == "empirical":
            f_rp = get_return_period_function_empirical(
                df_rp=df_rp,
                rp_var="discharge",
            )
        else:
            logger.error(f"{method} is not a valid keyword for method")
            return None
        df_rps[station] = np.round(f_rp(years))
    return df_rps


def _get_return_period_df(ds_reanalysis: xr.Dataset, station: str):
    df_rp = (
        ds_reanalysis.to_dataframe()[[station]]
        .rename(columns={station: "discharge"})
        .resample(rule="A", kind="period")
        .max()
        .sort_values(by="discharge", ascending=False)
    )
    df_rp["year"] = df_rp.index.year
    return df_rp


def get_crps(
    ds_reanalysis: xr.Dataset,
    ds_reforecast: xr.Dataset,
    normalization: str = None,
    thresh: [float, Dict[str, float]] = None,
) -> pd.DataFrame:
    """
    :param ds_reanalysis: GloFAS reanalysis xarray dataset
    :param ds_reforecast: GloFAS reforecast xarray dataset
    :param normalization: (optional) Can be 'mean' or 'std', reanalysis metric to divide the CRPS
    :param thresh: (optional) Either a single value, or a dictionary with format {station name: thresh}
    :return: DataFrame with station column names and leadtime index
    """
    stations = list(ds_reanalysis.keys())
    leadtimes = ds_reforecast.leadtime.values
    df_crps = pd.DataFrame(index=leadtimes, columns=stations)

    for station in stations:
        for leadtime in leadtimes:
            forecast = ds_reforecast[station].sel(leadtime=leadtime).dropna(dim="time")
            observations = ds_reanalysis[station].reindex({"time": forecast.time})
            if normalization == "mean":
                norm = observations.mean().values
            elif normalization == "std":
                norm = observations.std().values
            elif normalization is None:
                norm = 1
            # TODO: Add error for other normalization values
            if thresh is not None:
                # Thresh can either be dict of floats, or float
                try:
                    thresh_to_use = thresh[station]
                except TypeError:
                    thresh_to_use = thresh
                idx = observations > thresh_to_use
                forecast, observations = forecast[:, idx], observations[idx]
            crps = (
                xs.crps_ensemble(observations, forecast, member_dim="number").values
                / norm
            )
            df_crps.loc[leadtime, station] = crps

    return df_crps


def get_groups_above_threshold(
    observations: np.array,
    threshold: float,
    min_duration: int = 1,
    additional_condition: np.array = None,
) -> List:
    """
    Get indices where consecutive values are equal to or above a threshold
    :param observations: The array of values to search for groups (length N)
    :param threshold: The threshold above which the values must be
    :param min_duration: The minimum group size (default 1)
    :param additional_condition: (optional) Any additional condition the values must satisfy
    (array-like of bools, length N)
    :return: list of arrays with indices
    """
    condition = observations >= threshold
    if additional_condition is not None:
        condition = condition & additional_condition
    groups = np.where(np.diff(condition, prepend=False, append=False))[0].reshape(-1, 2)
    return [group for group in groups if group[1] - group[0] >= min_duration]


def get_glofas_activations(da_glofas, thresh, ndays):
    vals = da_glofas.values
    groups = get_groups_above_threshold(vals, thresh, ndays)
    df_glofas_act = pd.DataFrame(groups, columns=["start_index", "end_index"])
    df_glofas_act["num_days"] = (
        df_glofas_act["end_index"] - df_glofas_act["start_index"]
    )
    df_glofas_act["start_date"] = df_glofas_act["start_index"].apply(
        lambda x: da_glofas.time[x].values
    )
    df_glofas_act["end_date"] = df_glofas_act["end_index"].apply(
        lambda x: da_glofas.time[x].values
    )
    return df_glofas_act


def get_detection_stats(df_glofas, df_impact, buffer_before, buffer_after):
    TP = 0
    FP = 0
    tot_events = len(df_impact.index)
    df_impact_copy = df_impact.copy()

    # Add buffer around the flood event dates to account for some uncertainty if desired
    df_impact_copy["start_date_buffer"] = pd.to_datetime(
        df_impact_copy["start_date"]
    ) - timedelta(days=buffer_before)
    df_impact_copy["end_date_buffer"] = pd.to_datetime(
        df_impact_copy["end_date"]
    ) + timedelta(days=buffer_after)

    for index, row in df_glofas.iterrows():
        TP_ = False
        act_dates = np.array(pd.date_range(row["start_date"], row["end_date"]))

        for index, row in df_impact_copy.iterrows():
            event_dates = np.array(
                pd.date_range(row["start_date_buffer"], row["end_date_buffer"])
            )

            if set(act_dates) & set(event_dates):
                TP += 1
                TP_ = True
                df_impact_copy = df_impact_copy.drop([index,])
        if not TP_:
            FP += 1

    FN = tot_events - TP
    return TP, FP, FN


def get_more_stats(TP, FP, FN):
    try:
        precision = TP / (TP + FP)
    except Exception as e:
        precision = None
    recall = TP / (TP + FN)
    try:
        f1 = 2 / ((1 / recall) + (1 / precision))
    except Exception as e:
        f1 = None
    return precision, recall, f1


def get_clean_stats_dict(df_glofas, df_impact, buffer_before, buffer_after):
    stats = {}
    TP, FP, FN = get_detection_stats(df_glofas, df_impact, buffer_before, buffer_after)
    precision, recall, f1 = get_more_stats(TP, FP, FN)

    stats["TP"] = TP
    stats["FP"] = FP
    stats["FN"] = FN
    stats["precision"] = precision
    stats["recall"] = recall
    stats["f1"] = f1

    return stats


def get_rank(observations: np.array, forecast: np.array) -> np.array:
    # Create array of both obs and forecast
    rank_array = np.concatenate(([observations], forecast))
    # Calculate rank and take 0th array, which should be the obs
    rank = rankdata(rank_array, axis=0)[0]
    return rank


def calc_mpe(observations: np.array, forecast: np.array) -> float:
    mean_forecast = forecast.mean(axis=0)
    denominator = observations
    return (
        ((mean_forecast - observations) / denominator).sum()
        / len(observations.time)
        * 100
    )


def get_same_obs_and_forecast(
    da_observations: xr.DataArray, da_forecast: xr.DataArray, leadtime: int
) -> (xr.DataArray, xr.DataArray):
    """
    For the GloFAS reanalysis and reforecast at a particular station, get matching data
    ranges for the two datasets
    :param da_observations: GloFAS reanalysis at a particular station
    :param da_forecast: GloFAS reforecast at a particular station
    :param leadtime: Leadtime
    :return: Observations and forecast with overlapping values only
    """
    forecast = da_forecast.sel(leadtime=leadtime).dropna(dim="time")
    observations = da_observations.reindex({"time": forecast.time}).dropna(dim="time")
    forecast = forecast.reindex({"time": observations.time})
    return observations, forecast<|MERGE_RESOLUTION|>--- conflicted
+++ resolved
@@ -28,15 +28,6 @@
     return ds_glofas_reanalysis
 
 
-<<<<<<< HEAD
-def get_glofas_forecast(
-    country_iso3: str, leadtimes: List[int], version: int = glofas.DEFAULT_VERSION
-) -> xr.Dataset:
-    glofas_forecast = glofas.GlofasForecast()
-    ds_glofas_forecast_dict = {
-        leadtime: glofas_forecast.read_processed_dataset(
-            country_iso3=country_iso3, leadtime=leadtime, version=version,
-=======
 def _get_glofas_forecast_base(
     is_reforecast: bool,
     country_iso3: str,
@@ -52,9 +43,7 @@
     if split_by_leadtimes:
         ds_glofas_forecast_dict = {
             leadtime: glofas_forecast.read_processed_dataset(
-                country_iso3=country_iso3,
-                version=version,
-                leadtime=leadtime,
+                country_iso3=country_iso3, version=version, leadtime=leadtime,
             )
             for leadtime in leadtimes
         }
@@ -62,7 +51,6 @@
         # Split up the dataset into different leadtimes, because then it's easier to do the shifts
         ds_glofas_forecast = glofas_forecast.read_processed_dataset(
             country_iso3=country_iso3, version=version
->>>>>>> 28b6e0b8
         )
         ds_glofas_forecast_dict = {
             leadtime: ds_glofas_forecast.sel(step=np.timedelta64(leadtime, "D"))
@@ -96,19 +84,6 @@
     version: int = glofas.DEFAULT_VERSION,
     split_by_leadtimes: bool = False,
 ) -> xr.Dataset:
-<<<<<<< HEAD
-    glofas_reforecast = glofas.GlofasReforecast()
-    ds_glofas_reforecast_dict = {
-        leadtime: glofas_reforecast.read_processed_dataset(
-            country_iso3=country_iso3, version=version, leadtime=leadtime,
-        )
-        for leadtime in leadtimes
-    }
-    if interp:
-        ds_glofas_reforecast_dict = _interp_dates(ds_glofas_reforecast_dict)
-    ds_glofas_reforecast_dict = _shift_dates(ds_glofas_reforecast_dict)
-    return _convert_dict_to_ds(ds_glofas_reforecast_dict)
-=======
     return _get_glofas_forecast_base(
         is_reforecast=True,
         country_iso3=country_iso3,
@@ -117,7 +92,6 @@
         version=version,
         split_by_leadtimes=split_by_leadtimes,
     )
->>>>>>> 28b6e0b8
 
 
 def _shift_dates(ds_dict) -> Dict[int, xr.Dataset]:
@@ -214,8 +188,7 @@
             )
         elif method == "empirical":
             f_rp = get_return_period_function_empirical(
-                df_rp=df_rp,
-                rp_var="discharge",
+                df_rp=df_rp, rp_var="discharge",
             )
         else:
             logger.error(f"{method} is not a valid keyword for method")
