from typing import List, Dict
import logging

import numpy as np
import pandas as pd
import xarray as xr
from scipy.stats import rankdata
import xskillscore as xs

from src.indicators.flooding.glofas import glofas
from src.utils_general.statistics import (
    get_return_period_function_analytical,
    get_return_period_function_empirical,
)


logger = logging.getLogger(__name__)


def get_glofas_reanalysis(
    country_iso3: str, version: int = glofas.DEFAULT_VERSION, **kwargs
) -> xr.Dataset:
    glofas_reanalysis = glofas.GlofasReanalysis(**kwargs)
    ds_glofas_reanalysis = glofas_reanalysis.read_processed_dataset(
        country_iso3=country_iso3, version=version
    )
    return ds_glofas_reanalysis


def _get_glofas_forecast_base(
    is_reforecast: bool,
    country_iso3: str,
    leadtimes: List[int],
    interp: bool = False,
    version: int = glofas.DEFAULT_VERSION,
    split_by_leadtimes: bool = False,
):
    if is_reforecast:
        glofas_forecast = glofas.GlofasReforecast()
    else:
        glofas_forecast = glofas.GlofasForecast()
    if split_by_leadtimes:
        ds_glofas_forecast_dict = {
            leadtime: glofas_forecast.read_processed_dataset(
                country_iso3=country_iso3,
                version=version,
                leadtime=leadtime,
            )
            for leadtime in leadtimes
        }
    else:
        # Split up the dataset into different leadtimes, because then it's easier to do the shifts
        ds_glofas_forecast = glofas_forecast.read_processed_dataset(
            country_iso3=country_iso3, version=version
        )
        ds_glofas_forecast_dict = {
            leadtime: ds_glofas_forecast.sel(step=np.timedelta64(leadtime, "D"))
            for leadtime in leadtimes
        }
    if interp:
        ds_glofas_forecast_dict = _interp_dates(ds_glofas_forecast_dict)
    ds_glofas_forecast_dict = _shift_dates(ds_glofas_forecast_dict)
    return _convert_dict_to_ds(ds_glofas_forecast_dict)


def get_glofas_forecast(
    country_iso3: str,
    leadtimes: List[int],
    version: int = glofas.DEFAULT_VERSION,
    split_by_leadtimes=False,
) -> xr.Dataset:
    return _get_glofas_forecast_base(
        is_reforecast=False,
        country_iso3=country_iso3,
        leadtimes=leadtimes,
        version=version,
        split_by_leadtimes=split_by_leadtimes,
    )


def get_glofas_reforecast(
    country_iso3: str,
    leadtimes: List[int],
    interp: bool = True,
    version: int = glofas.DEFAULT_VERSION,
<<<<<<< HEAD
    **kwargs
) -> xr.Dataset:
    glofas_reforecast = glofas.GlofasReforecast(**kwargs)
    ds_glofas_reforecast_dict = {
        leadtime: glofas_reforecast.read_processed_dataset(
            country_iso3=country_iso3,
            version=version,
            leadtime=leadtime,
        )
        for leadtime in leadtimes
    }
    if interp:
        ds_glofas_reforecast_dict = _interp_dates(ds_glofas_reforecast_dict)
    ds_glofas_reforecast_dict = _shift_dates(ds_glofas_reforecast_dict)
    return _convert_dict_to_ds(ds_glofas_reforecast_dict)
=======
    split_by_leadtimes: bool = False,
) -> xr.Dataset:
    return _get_glofas_forecast_base(
        is_reforecast=True,
        country_iso3=country_iso3,
        leadtimes=leadtimes,
        interp=interp,
        version=version,
        split_by_leadtimes=split_by_leadtimes,
    )
>>>>>>> 28b6e0b8


def _shift_dates(ds_dict) -> Dict[int, xr.Dataset]:
    return {
        leadtime: ds.assign_coords(time=ds.time.values + np.timedelta64(leadtime, "D"))
        for leadtime, ds in ds_dict.items()
    }


def _interp_dates(ds_dict) -> Dict[int, xr.Dataset]:
    # Sort the ensemble members to preserve the properties throughout the interpolation
    for leadtime, ds in ds_dict.items():
        for station in ds.keys():
            ds[station].values = np.sort(ds[station].values, axis=0)
        ds_dict[leadtime] = ds
    # Interpolate
    return {
        leadtime: ds.interp(
            time=pd.date_range(ds.time.min().values, ds.time.max().values),
            method="linear",
        )
        for leadtime, ds in ds_dict.items()
    }


def _convert_dict_to_ds(ds_glofas_dict) -> xr.Dataset:
    # Create time array that accounts for all the shifts
    time = np.arange(
        ds_glofas_dict[min(ds_glofas_dict.keys())].time.values[0],
        ds_glofas_dict[max(ds_glofas_dict.keys())].time.values[-1]
        + np.timedelta64(1, "D"),
        dtype="datetime64[D]",
    )
    # Re-index all the arrays by the full time array
    ds_glofas_dict = {
        leadtime: ds_glofas.reindex({"time": time})
        for leadtime, ds_glofas in ds_glofas_dict.items()
    }
    # Concatenate the arrays together. Use the already present 'step'
    # variable (which represents the lead time), but then rename it
    # and convert it to a simple integer.
    return (
        xr.concat(ds_glofas_dict.values(), "step")
        .assign_coords(step=list(ds_glofas_dict.keys()))
        .rename({"step": "leadtime"})
    )


def get_glofas_forecast_summary(ds_glofas_forecast):
    percentiles = np.arange(0, 105, 5)
    coord_names = ["percentile", "leadtime", "time"]
    data_vars_dict = {
        station: (
            coord_names,
            np.percentile(ds_glofas_forecast[station], percentiles, axis=1),
        )
        for station in ds_glofas_forecast.keys()
    }
    return xr.Dataset(
        data_vars=data_vars_dict,
        coords=dict(
            time=ds_glofas_forecast.time,
            leadtime=ds_glofas_forecast.leadtime,
            percentile=percentiles,
        ),
    )


def get_return_periods(
    ds_reanalysis: xr.Dataset,
    years: list = None,
    method: str = "analytical",
    show_plots: bool = False,
) -> pd.DataFrame:
    """
    :param ds_reanalysis: GloFAS reanalysis dataset
    :param years: Return period years to compute
    :param method: Either "analytical" or "empirical"
    :param show_plots: If method is analytical, can show the histogram and GEV distribution overlaid
    :return: Dataframe with return period years as index and stations as columns
    """
    if years is None:
        years = [1.5, 2, 3, 5, 10, 20]
    stations = list(ds_reanalysis.keys())
    df_rps = pd.DataFrame(columns=stations, index=years)
    for station in stations:
        df_rp = _get_return_period_df(ds_reanalysis=ds_reanalysis, station=station)
        if method == "analytical":
            f_rp = get_return_period_function_analytical(
                df_rp=df_rp,
                rp_var="discharge",
                show_plots=show_plots,
                plot_title=station,
            )
        elif method == "empirical":
            f_rp = get_return_period_function_empirical(
                df_rp=df_rp,
                rp_var="discharge",
            )
        else:
            logger.error(f"{method} is not a valid keyword for method")
            return None
        df_rps[station] = np.round(f_rp(years))
    return df_rps


def _get_return_period_df(ds_reanalysis: xr.Dataset, station: str):
    df_rp = (
        ds_reanalysis.to_dataframe()[[station]]
        .rename(columns={station: "discharge"})
        .resample(rule="A", kind="period")
        .max()
        .sort_values(by="discharge", ascending=False)
    )
    df_rp["year"] = df_rp.index.year
    return df_rp


def get_crps(
    ds_reanalysis: xr.Dataset,
    ds_reforecast: xr.Dataset,
    normalization: str = None,
    thresh: [float, Dict[str, float]] = None,
) -> pd.DataFrame:
    """
    :param ds_reanalysis: GloFAS reanalysis xarray dataset
    :param ds_reforecast: GloFAS reforecast xarray dataset
    :param normalization: (optional) Can be 'mean' or 'std', reanalysis metric to divide the CRPS
    :param thresh: (optional) Either a single value, or a dictionary with format {station name: thresh}
    :return: DataFrame with station column names and leadtime index
    """
    stations = list(ds_reanalysis.keys())
    leadtimes = ds_reforecast.leadtime.values
    df_crps = pd.DataFrame(index=leadtimes, columns=stations)

    for station in stations:
        for leadtime in leadtimes:
            forecast = ds_reforecast[station].sel(leadtime=leadtime).dropna(dim="time")
            observations = ds_reanalysis[station].reindex({"time": forecast.time})
            if normalization == "mean":
                norm = observations.mean().values
            elif normalization == "std":
                norm = observations.std().values
            elif normalization is None:
                norm = 1
            # TODO: Add error for other normalization values
            if thresh is not None:
                # Thresh can either be dict of floats, or float
                try:
                    thresh_to_use = thresh[station]
                except TypeError:
                    thresh_to_use = thresh
                idx = observations > thresh_to_use
                forecast, observations = forecast[:, idx], observations[idx]
            crps = (
                xs.crps_ensemble(observations, forecast, member_dim="number").values
                / norm
            )
            df_crps.loc[leadtime, station] = crps

    return df_crps


def get_groups_above_threshold(
    observations: np.array,
    threshold: float,
    min_duration: int = 1,
    additional_condition: np.array = None,
) -> List:
    """
    Get indices where consecutive values are equal to or above a threshold
    :param observations: The array of values to search for groups (length N)
    :param threshold: The threshold above which the values must be
    :param min_duration: The minimum group size (default 1)
    :param additional_condition: (optional) Any additional condition the values must satisfy
    (array-like of bools, length N)
    :return: list of arrays with indices
    """
    condition = observations >= threshold
    if additional_condition is not None:
        condition = condition & additional_condition
    groups = np.where(np.diff(condition, prepend=False, append=False))[0].reshape(-1, 2)
    return [group for group in groups if group[1] - group[0] >= min_duration]


def get_glofas_activations(da_glofas, thresh, ndays):
    vals = da_glofas.values
    groups = get_groups_above_threshold(vals, thresh, ndays)
    df_glofas_act = pd.DataFrame(groups, columns=["start_index", "end_index"])
    df_glofas_act["num_days"] = (
        df_glofas_act["end_index"] - df_glofas_act["start_index"]
    )
    df_glofas_act["start_date"] = df_glofas_act["start_index"].apply(
        lambda x: da_glofas.time[x].values
    )
    df_glofas_act["end_date"] = df_glofas_act["end_index"].apply(
        lambda x: da_glofas.time[x].values
    )
    return df_glofas_act


def get_rank(observations: np.array, forecast: np.array) -> np.array:
    # Create array of both obs and forecast
    rank_array = np.concatenate(([observations], forecast))
    # Calculate rank and take 0th array, which should be the obs
    rank = rankdata(rank_array, axis=0)[0]
    return rank


def calc_mpe(observations: np.array, forecast: np.array) -> float:
    mean_forecast = forecast.mean(axis=0)
    denominator = observations
    return (
        ((mean_forecast - observations) / denominator).sum()
        / len(observations.time)
        * 100
    )


def get_same_obs_and_forecast(
    da_observations: xr.DataArray, da_forecast: xr.DataArray, leadtime: int
) -> (xr.DataArray, xr.DataArray):
    """
    For the GloFAS reanalysis and reforecast at a particular station, get matching data
    ranges for the two datasets
    :param da_observations: GloFAS reanalysis at a particular station
    :param da_forecast: GloFAS reforecast at a particular station
    :param leadtime: Leadtime
    :return: Observations and forecast with overlapping values only
    """
    forecast = da_forecast.sel(leadtime=leadtime).dropna(dim="time")
    observations = da_observations.reindex({"time": forecast.time}).dropna(dim="time")
    forecast = forecast.reindex({"time": observations.time})
    return observations, forecast<|MERGE_RESOLUTION|>--- conflicted
+++ resolved
@@ -34,11 +34,12 @@
     interp: bool = False,
     version: int = glofas.DEFAULT_VERSION,
     split_by_leadtimes: bool = False,
+    **kwargs
 ):
     if is_reforecast:
-        glofas_forecast = glofas.GlofasReforecast()
+        glofas_forecast = glofas.GlofasReforecast(**kwargs)
     else:
-        glofas_forecast = glofas.GlofasForecast()
+        glofas_forecast = glofas.GlofasForecast(**kwargs)
     if split_by_leadtimes:
         ds_glofas_forecast_dict = {
             leadtime: glofas_forecast.read_processed_dataset(
@@ -83,24 +84,8 @@
     leadtimes: List[int],
     interp: bool = True,
     version: int = glofas.DEFAULT_VERSION,
-<<<<<<< HEAD
+    split_by_leadtimes: bool = False,
     **kwargs
-) -> xr.Dataset:
-    glofas_reforecast = glofas.GlofasReforecast(**kwargs)
-    ds_glofas_reforecast_dict = {
-        leadtime: glofas_reforecast.read_processed_dataset(
-            country_iso3=country_iso3,
-            version=version,
-            leadtime=leadtime,
-        )
-        for leadtime in leadtimes
-    }
-    if interp:
-        ds_glofas_reforecast_dict = _interp_dates(ds_glofas_reforecast_dict)
-    ds_glofas_reforecast_dict = _shift_dates(ds_glofas_reforecast_dict)
-    return _convert_dict_to_ds(ds_glofas_reforecast_dict)
-=======
-    split_by_leadtimes: bool = False,
 ) -> xr.Dataset:
     return _get_glofas_forecast_base(
         is_reforecast=True,
@@ -109,8 +94,8 @@
         interp=interp,
         version=version,
         split_by_leadtimes=split_by_leadtimes,
-    )
->>>>>>> 28b6e0b8
+        **kwargs
+    )
 
 
 def _shift_dates(ds_dict) -> Dict[int, xr.Dataset]:
