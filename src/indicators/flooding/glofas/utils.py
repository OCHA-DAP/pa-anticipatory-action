--- conflicted
+++ resolved
@@ -4,14 +4,8 @@
 import numpy as np
 import pandas as pd
 import xarray as xr
-<<<<<<< HEAD
-from scipy.interpolate import interp1d
-from scipy.stats import genextreme as gev
-=======
->>>>>>> a6c96e44
 from scipy.stats import rankdata
 import xskillscore as xs
-import matplotlib.pyplot as plt
 
 from src.indicators.flooding.glofas import glofas
 from src.utils_general.statistics import get_return_period_function_analytical, get_return_period_function_empirical
@@ -131,15 +125,6 @@
     stations = list(ds_reanalysis.keys())
     df_rps = pd.DataFrame(columns=stations, index=years)
     for station in stations:
-<<<<<<< HEAD
-        if method == "analytical":
-            f_rp = _get_return_period_function_analytical(
-                ds_reanalysis=ds_reanalysis, station=station, show_plots=show_plots
-            )
-        elif method == "empirical":
-            f_rp = _get_return_period_function_empirical(
-                ds_reanalysis=ds_reanalysis, station=station
-=======
         df_rp = _get_return_period_df(ds_reanalysis=ds_reanalysis, station=station)
         if method == "analytical":
             f_rp = get_return_period_function_analytical(
@@ -148,7 +133,6 @@
         elif method == "empirical":
             f_rp = get_return_period_function_empirical(
                 df_rp=df_rp, rp_var="discharge",
->>>>>>> a6c96e44
             )
         else:
             logger.error(f"{method} is not a valid keyword for method")
@@ -157,38 +141,6 @@
     return df_rps
 
 
-<<<<<<< HEAD
-def _get_return_period_function_analytical(
-    ds_reanalysis: xr.Dataset, station: str, show_plots: bool
-):
-    df_rp = _get_return_period_df(ds_reanalysis=ds_reanalysis, station=station)
-    discharge = df_rp["discharge"]
-    shape, loc, scale = gev.fit(
-        discharge, loc=discharge.median(), scale=discharge.median() / 2
-    )
-    x = np.linspace(discharge.min(), discharge.max(), 100)
-    if show_plots:
-        fig, ax = plt.subplots()
-        ax.hist(discharge, density=True, bins=20)
-        ax.plot(x, gev.pdf(x, shape, loc, scale))
-        ax.set_title(station)
-        plt.show()
-    y = gev.cdf(x, shape, loc, scale)
-    y = 1 / (1 - y)
-    return interp1d(y, x)
-
-
-def _get_return_period_function_empirical(ds_reanalysis: xr.Dataset, station: str):
-    df_rp = _get_return_period_df(ds_reanalysis=ds_reanalysis, station=station)
-    n = len(df_rp)
-    df_rp["rank"] = np.arange(n) + 1
-    df_rp["exceedance_probability"] = df_rp["rank"] / (n + 1)
-    df_rp["rp"] = 1 / df_rp["exceedance_probability"]
-    return interp1d(df_rp["rp"], df_rp["discharge"])
-
-
-=======
->>>>>>> a6c96e44
 def _get_return_period_df(ds_reanalysis: xr.Dataset, station: str):
     df_rp = (
         ds_reanalysis.to_dataframe()[[station]]
