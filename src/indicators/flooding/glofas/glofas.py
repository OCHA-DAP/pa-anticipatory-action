--- conflicted
+++ resolved
@@ -243,9 +243,6 @@
         if leadtime is not None and isinstance(leadtime, int):
             filename += f"_lt{str(leadtime).zfill(2)}d"
         filename += ".nc"
-<<<<<<< HEAD
-        return DATA_DIR / PUBLIC_DATA_DIR / PROCESSED_DATA_DIR / country_iso3 / GLOFAS_DIR / filename
-=======
         return (
             DATA_DIR
             / PUBLIC_DATA_DIR
@@ -254,7 +251,6 @@
             / GLOFAS_DIR
             / filename
         )
->>>>>>> a9472e6e
 
     def read_processed_dataset(
         self,
