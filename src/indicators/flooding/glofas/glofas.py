"""
Download raster data from GLOFAS and extracts time series of water discharge in selected locations
"""
from pathlib import Path
import logging
import time
import os
from typing import Dict, List, Union

import numpy as np
import xarray as xr
import cdsapi

from src.indicators.flooding.glofas.area import Area, Station


DATA_DIR = Path(os.environ["AA_DATA_DIR"])
RAW_DATA_DIR = DATA_DIR / "raw"
PROCESSED_DATA_DIR = DATA_DIR / "processed"
GLOFAS_DIR = Path("GLOFAS_Data")
CDSAPI_CLIENT = cdsapi.Client()
DEFAULT_VERSION = 3
HYDROLOGICAL_MODELS = {2: "htessel_lisflood", 3: "lisflood"}

logger = logging.getLogger(__name__)


class Glofas:
    def __init__(
        self,
        year_min: Union[int, Dict[int, int]],
        year_max: int,
        cds_name: str,
        dataset: List[str],
        dataset_variable_name: str,
        system_version_minor: Dict[int, int],
        date_variable_prefix: str = "",
    ):
        """
        Create an instance of a GloFAS object, from which you can download and process raw data, and
        read in the processed data.
        :param year_min: The earliest year that the dataset is available. Can be a single integer,
        or a dictionary with structure {major_version: year_min} if the minimum year depends on the GloFAS
        model version.
        :param year_max: The most recent that the dataset is available
        :param cds_name: The name of the dataset in CDS
        :param dataset: The sub-datasets that you would like to download (as a list of strings)
        :param dataset_variable_name: The variable name with which to pass the above datasets in the CDS query
        :param system_version_minor: The minor version of the GloFAS model. Depends on the major version,
        so is given as a dictionary with the format {major_version: minor_version}
        :param date_variable_prefix: Some GloFAS datasets have the prefix "h" in front of some query keys
        """
        self.year_min = year_min
        self.year_max = year_max
        self.cds_name = cds_name
        self.dataset = dataset
        self.dataset_variable_name = dataset_variable_name
        self.system_version_minor = system_version_minor
        self.date_variable_prefix = date_variable_prefix

    def _download(
        self,
        country_name: str,
        country_iso3: str,
        area: Area,
        version: int,
        year: int,
        month: int = None,
        leadtime: int = None,
        use_cache: bool = True,
    ):
        filepath = self._get_raw_filepath(
            country_name=country_name,
            country_iso3=country_iso3,
            version=version,
            year=year,
            month=month,
            leadtime=leadtime,
        )
        # If caching is on and file already exists, don't downlaod again
        if use_cache and filepath.exists():
            logger.debug(
                f"{filepath} already exists and cache is set to True, skipping"
            )
            return filepath
        Path(filepath.parent).mkdir(parents=True, exist_ok=True)
        logger.debug(f"Querying for {filepath}...")
        CDSAPI_CLIENT.retrieve(
            name=self.cds_name,
            request=self._get_query(
                area=area,
                version=version,
                year=year,
                month=month,
                leadtime=leadtime,
            ),
            target=filepath,
        )
        logger.debug(f"...successfully downloaded {filepath}")
        # Wait 2 seconds between requests or else API hangs
        # TODO make sure this actually works
        time.sleep(2)
        return filepath

    def _get_raw_filepath(
        self,
        country_name: str,
        country_iso3: str,
        version: int,
        year: int,
        month: int = None,
        leadtime: int = None,
    ):
        directory = (
            RAW_DATA_DIR
            / country_name
            / GLOFAS_DIR
            / f"version_{version}"
            / self.cds_name
        )
        filename = f"{country_iso3}_{self.cds_name}_v{version}_{year}"
        if month is not None:
            filename += f"-{str(month).zfill(2)}"
        if leadtime is not None:
            filename += f"_lt{str(leadtime).zfill(2)}d"
        filename += ".grib"
        return directory / Path(filename)

    def _get_query(
        self,
        area: Area,
        version: int,
        year: int,
        month: int = None,
        leadtime: int = None,
    ) -> dict:
        query = {
            "variable": "river_discharge_in_the_last_24_hours",
            "format": "grib",
            self.dataset_variable_name: self.dataset,
            f"{self.date_variable_prefix}year": str(year),
            f"{self.date_variable_prefix}month": [str(x).zfill(2) for x in range(1, 13)]
            if month is None
            else str(month).zfill(2),
            f"{self.date_variable_prefix}day": [str(x).zfill(2) for x in range(1, 32)],
            "area": area.list_for_api(),
            "system_version": f"version_{version}_{self.system_version_minor[version]}",
            "hydrological_model": HYDROLOGICAL_MODELS[version],
        }
        if leadtime is not None:
            query["leadtime_hour"] = str(leadtime * 24)
        logger.debug(f"Query: {query}")
        return query

    @staticmethod
    def _read_in_ensemble_and_perturbed_datasets(filepath_list: List[Path]):
        """
        Read in dataset that has both control and ensemble perturbed forecast
        and combine them
        """
        ds_list = []
        for data_type in ["cf", "pf"]:
            ds = xr.open_mfdataset(
                filepath_list,
                engine="cfgrib",
                backend_kwargs={
                    "indexpath": "",
                    "filter_by_keys": {"dataType": data_type},
                },
            )
            # Delete history attribute in order to merge
            del ds.attrs["history"]
            # Extra processing require for control forecast
            if data_type == "cf":
                ds = expand_dims(
                    ds=ds,
                    dataset_name="dis24",
                    coord_names=["number", "time", "latitude", "longitude"],
                    expansion_dim=0,
                )
            ds_list.append(ds)
        ds = xr.combine_by_coords(ds_list)
        return ds

    def _write_to_processed_file(
        self,
        country_name: str,
        country_iso3: str,
        version: int,
        ds: xr.Dataset,
        leadtime: int = None,
    ) -> Path:
        filepath = self._get_processed_filepath(
            country_name=country_name,
            country_iso3=country_iso3,
            version=version,
            leadtime=leadtime,
        )
        Path(filepath.parent).mkdir(parents=True, exist_ok=True)
        logger.info(f"Writing to {filepath}")
        ds.to_netcdf(filepath)
        return filepath

    def _get_processed_filepath(
        self, country_name: str, country_iso3: str, version: int, leadtime: int = None
    ) -> Path:
        filename = f"{country_iso3}_{self.cds_name}_v{version}"
        if leadtime is not None:
            filename += f"_lt{str(leadtime).zfill(2)}d"
        filename += ".nc"
        return PROCESSED_DATA_DIR / country_name / GLOFAS_DIR / filename

    def read_processed_dataset(
        self,
        country_name: str,
        country_iso3: str,
        version: int = DEFAULT_VERSION,
        leadtime: int = None,
    ):
        filepath = self._get_processed_filepath(
            country_name=country_name,
            country_iso3=country_iso3,
            version=version,
            leadtime=leadtime,
        )
        return xr.open_dataset(filepath)


class GlofasReanalysis(Glofas):
    def __init__(self):
        super().__init__(
            year_min=1979,
            year_max=2020,
            cds_name="cems-glofas-historical",
            dataset=["consolidated_reanalysis"],
            dataset_variable_name="dataset",
            system_version_minor={2: 1, 3: 1},
            date_variable_prefix="h",
        )

    def download(
        self,
        country_name: str,
        country_iso3: str,
        area: Area,
        version: int = DEFAULT_VERSION,
    ):
        logger.info(
            f"Downloading GloFAS reanalysis v{version} for years {self.year_min} - {self.year_max}"
        )
        for year in range(self.year_min, self.year_max + 1):
            logger.info(f"...{year}")
            super()._download(
                country_name=country_name,
                country_iso3=country_iso3,
                area=area,
                year=year,
                version=version,
            )

    def process(
        self,
        country_name: str,
        country_iso3: str,
        stations: Dict[str, Station],
        version: int = DEFAULT_VERSION,
    ):
        # Get list of files to open
        logger.info(f"Processing GloFAS Reanalysis v{version}")
        filepath_list = [
            self._get_raw_filepath(
                country_name=country_name,
                country_iso3=country_iso3,
                version=version,
                year=year,
            )
            for year in range(self.year_min, self.year_max + 1)
        ]
        # Read in the dataset
        logger.info(f"Reading in {len(filepath_list)} files")
        ds = xr.open_mfdataset(
            filepath_list, engine="cfgrib", backend_kwargs={"indexpath": ""}
        )
        # Create a new dataset with just the station pixels
        logger.info("Looping through stations, this takes some time")
        ds_new = _get_station_dataset(stations=stations, ds=ds, coord_names=["time"])
        # Write out the new dataset to a file
        self._write_to_processed_file(
            country_name=country_name,
            country_iso3=country_iso3,
            version=version,
            ds=ds_new,
        )


class GlofasForecast(Glofas):
    def __init__(self):
        super().__init__(
            year_min={2: 2019, 3: 2020},
            year_max=2021,
            cds_name="cems-glofas-forecast",
            dataset=["control_forecast", "ensemble_perturbed_forecasts"],
            system_version_minor={2: 1, 3: 1},
            dataset_variable_name="product_type",
        )

    def download(
        self,
        country_name: str,
        country_iso3: str,
        area: Area,
        leadtimes: List[int],
        version: int = DEFAULT_VERSION,
    ):
        logger.info(
            f"Downloading GloFAS forecast v{version} for years {self.year_min[version]} - {self.year_max} and leadtime hours {leadtimes}"
        )
        for year in range(self.year_min[version], self.year_max + 1):
            logger.info(f"...{year}")
            for leadtime in leadtimes:
                super()._download(
                    country_name=country_name,
                    country_iso3=country_iso3,
                    area=area,
                    year=year,
                    leadtime=leadtime,
                    version=version,
                )

    def process(
        self,
        country_name: str,
        country_iso3: str,
        stations: Dict[str, Station],
        leadtimes: List[int],
        version: int = DEFAULT_VERSION,
    ):
        logger.info(f"Processing GloFAS Forecast v{version}")
        for leadtime in leadtimes:
            logger.info(f"For lead time {leadtime}")
            # Get list of files to open
            filepath_list = [
                self._get_raw_filepath(
                    country_name=country_name,
                    country_iso3=country_iso3,
                    version=version,
                    year=year,
                    leadtime=leadtime,
                )
                for year in range(self.year_min[version], self.year_max + 1)
            ]
            # Read in both the control and ensemble perturbed forecast and combine
            logger.info(f"Reading in {len(filepath_list)} files")
            ds = self._read_in_ensemble_and_perturbed_datasets(filepath_list)
            # Create a new dataset with just the station pixels
            logger.info("Looping through stations, this takes some time")
            ds_new = _get_station_dataset(
                stations=stations, ds=ds, coord_names=["number", "time"]
            )
            # Write out the new dataset to a file
            self._write_to_processed_file(
                country_name=country_name,
                country_iso3=country_iso3,
                ds=ds_new,
                leadtime=leadtime,
                version=version,
            )


class GlofasReforecast(Glofas):
    def __init__(self):
        super().__init__(
            year_min=1999,
            year_max=2018,
            cds_name="cems-glofas-reforecast",
            dataset=["control_reforecast", "ensemble_perturbed_reforecasts"],
            dataset_variable_name="product_type",
            system_version_minor={2: 2, 3: 1},
            date_variable_prefix="h",
        )

    def download(
        self,
        country_name: str,
        country_iso3: str,
        area: Area,
        leadtimes: List[int],
        version: int = DEFAULT_VERSION,
        split_by_month: bool = False,
    ):
        logger.info(
            f"Downloading GloFAS reforecast v{version} for years {self.year_min} - {self.year_max} and leadtime hours {leadtimes}"
        )
        for year in range(self.year_min, self.year_max + 1):
            logger.info(f"...{year}")
            month_range = range(1, 13) if split_by_month else [None]
            for month in month_range:
                for leadtime in leadtimes:
                    super()._download(
                        country_name=country_name,
                        country_iso3=country_iso3,
                        area=area,
                        version=version,
                        year=year,
                        month=month,
                        leadtime=leadtime,
                    )

    def process(
        self,
        country_name: str,
        country_iso3: str,
        stations: Dict[str, Station],
        leadtimes: List[int],
        version: int = DEFAULT_VERSION,
<<<<<<< HEAD
=======
        split_by_month: bool = False,
>>>>>>> 42968459
    ):
        logger.info(f"Processing GloFAS Reforecast v{version}")
        for leadtime in leadtimes:
            logger.info(f"For lead time {leadtime}")
            # Get list of files to open
            month_range = range(1, 13) if split_by_month else [None]
            filepath_list = [
                self._get_raw_filepath(
                    country_name=country_name,
                    country_iso3=country_iso3,
                    version=version,
                    year=year,
                    month=month,
                    leadtime=leadtime,
                )
                for year in range(self.year_min, self.year_max + 1)
                for month in month_range
            ]
            # Read in both the control and ensemble perturbed forecast and combine
            logger.info(f"Reading in {len(filepath_list)} files")
            ds = self._read_in_ensemble_and_perturbed_datasets(
                filepath_list=filepath_list
            )
            # Create a new dataset with just the station pixels
            logger.info("Looping through stations, this takes some time")
            ds_new = _get_station_dataset(
                stations=stations, ds=ds, coord_names=["number", "time"]
            )
            # Write out the new dataset to a file
            self._write_to_processed_file(
                country_name=country_name,
                country_iso3=country_iso3,
                version=version,
                ds=ds_new,
                leadtime=leadtime,
            )


def expand_dims(
    ds: xr.Dataset, dataset_name: str, coord_names: list, expansion_dim: int
):
    """
    Using expand_dims seems to cause a bug with Dask like the one described here:
    https://github.com/pydata/xarray/issues/873 (it's supposed to be fixed though)
    """
    coords = {coord_name: ds[coord_name] for coord_name in coord_names}
    coords[coord_names[expansion_dim]] = [coords[coord_names[expansion_dim]]]
    ds = xr.Dataset(
        data_vars={
            dataset_name: (
                coord_names,
                np.expand_dims(ds[dataset_name].values, expansion_dim),
            )
        },
        coords=coords,
    )
    return ds


def _get_station_dataset(
    stations: Dict[str, Station], ds: xr.Dataset, coord_names: List[str]
) -> xr.Dataset:
    return xr.Dataset(
        data_vars={
            station_name: (
                coord_names,
                ds.isel(
                    longitude=np.abs(ds.longitude - station.lon).argmin(),
                    latitude=np.abs(ds.latitude - station.lat).argmin(),
                )["dis24"],
            )
            for station_name, station in stations.items()
        },
        coords={coord_name: ds[coord_name] for coord_name in coord_names},
    )<|MERGE_RESOLUTION|>--- conflicted
+++ resolved
@@ -413,10 +413,7 @@
         stations: Dict[str, Station],
         leadtimes: List[int],
         version: int = DEFAULT_VERSION,
-<<<<<<< HEAD
-=======
         split_by_month: bool = False,
->>>>>>> 42968459
     ):
         logger.info(f"Processing GloFAS Reforecast v{version}")
         for leadtime in leadtimes:
