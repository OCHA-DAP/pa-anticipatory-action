"""
Download raster data from GLOFAS and extracts time series of water discharge in selected locations
"""
from pathlib import Path
import logging
import time
import os
from typing import Dict, List, Union

import numpy as np
import xarray as xr
import cdsapi

from src.indicators.flooding.glofas.area import Area, Station


<<<<<<< HEAD
DATA_DIR = Path(os.environ["AA_DATA_DIR"])
RAW_DATA_DIR = DATA_DIR / "public" / "raw"
PROCESSED_DATA_DIR = DATA_DIR / "public" / "processed"
GLOFAS_DIR = Path("glofas")
CDSAPI_CLIENT = cdsapi.Client()
=======
DATA_DIR = Path(os.environ["AA_DATA_DIR"]) / "public"
RAW_DATA_DIR = "raw"
PROCESSED_DATA_DIR = "processed"
GLOFAS_DIR = Path("glofas")
>>>>>>> 47ca7ad4
DEFAULT_VERSION = 3
HYDROLOGICAL_MODELS = {2: "htessel_lisflood", 3: "lisflood"}

logger = logging.getLogger(__name__)


class Glofas:
    def __init__(
        self,
        year_min: Union[int, Dict[int, int]],
        year_max: int,
        cds_name: str,
        dataset: List[str],
        dataset_variable_name: str,
        system_version_minor: Dict[int, int],
        date_variable_prefix: str = "",
    ):
        """
        Create an instance of a GloFAS object, from which you can download and process raw data, and
        read in the processed data.
        :param year_min: The earliest year that the dataset is available. Can be a single integer,
        or a dictionary with structure {major_version: year_min} if the minimum year depends on the GloFAS
        model version.
        :param year_max: The most recent that the dataset is available
        :param cds_name: The name of the dataset in CDS
        :param dataset: The sub-datasets that you would like to download (as a list of strings)
        :param dataset_variable_name: The variable name with which to pass the above datasets in the CDS query
        :param system_version_minor: The minor version of the GloFAS model. Depends on the major version,
        so is given as a dictionary with the format {major_version: minor_version}
        :param date_variable_prefix: Some GloFAS datasets have the prefix "h" in front of some query keys
        """
        self.year_min = year_min
        self.year_max = year_max
        self.cds_name = cds_name
        self.dataset = dataset
        self.dataset_variable_name = dataset_variable_name
        self.system_version_minor = system_version_minor
        self.date_variable_prefix = date_variable_prefix

    def _download(
        self,
        country_iso3: str,
        area: Area,
        version: int,
        year: int,
        month: int = None,
        leadtime: int = None,
        use_cache: bool = True,
    ):
        filepath = self._get_raw_filepath(
            country_iso3=country_iso3,
            version=version,
            year=year,
            month=month,
            leadtime=leadtime,
        )
        # If caching is on and file already exists, don't downlaod again
        if use_cache and filepath.exists():
            logger.debug(
                f"{filepath} already exists and cache is set to True, skipping"
            )
            return filepath
        Path(filepath.parent).mkdir(parents=True, exist_ok=True)
        logger.debug(f"Querying for {filepath}...")
        cdsapi.Client().retrieve(
            name=self.cds_name,
            request=self._get_query(
                area=area, version=version, year=year, month=month, leadtime=leadtime,
            ),
            target=filepath,
        )
        logger.debug(f"...successfully downloaded {filepath}")
        # Wait 2 seconds between requests or else API hangs
        # TODO make sure this actually works
        time.sleep(2)
        return filepath

    def _get_raw_filepath(
        self,
        country_iso3: str,
        version: int,
        year: int,
        month: int = None,
        leadtime: int = None,
    ):
        directory = (
            DATA_DIR
            / RAW_DATA_DIR
            / country_iso3
            / GLOFAS_DIR
            / f"version_{version}"
            / self.cds_name
        )
        filename = f"{country_iso3}_{self.cds_name}_v{version}_{year}"
        if month is not None:
            filename += f"-{str(month).zfill(2)}"
        if leadtime is not None:
            filename += f"_lt{str(leadtime).zfill(2)}d"
        filename += ".grib"
        return directory / Path(filename)

    def _get_query(
        self,
        area: Area,
        version: int,
        year: int,
        month: int = None,
        leadtime: int = None,
    ) -> dict:
        query = {
            "variable": "river_discharge_in_the_last_24_hours",
            "format": "grib",
            self.dataset_variable_name: self.dataset,
            f"{self.date_variable_prefix}year": str(year),
            f"{self.date_variable_prefix}month": [str(x).zfill(2) for x in range(1, 13)]
            if month is None
            else str(month).zfill(2),
            f"{self.date_variable_prefix}day": [str(x).zfill(2) for x in range(1, 32)],
            "area": area.list_for_api(),
            "system_version": f"version_{version}_{self.system_version_minor[version]}",
            "hydrological_model": HYDROLOGICAL_MODELS[version],
        }
        if leadtime is not None:
            query["leadtime_hour"] = str(leadtime * 24)
        logger.debug(f"Query: {query}")
        return query

    @staticmethod
    def _read_in_ensemble_and_perturbed_datasets(filepath_list: List[Path]):
        """
        Read in dataset that has both control and ensemble perturbed forecast
        and combine them
        """
        ds_list = []
        for data_type in ["cf", "pf"]:
            with xr.open_mfdataset(
                filepath_list,
                engine="cfgrib",
                backend_kwargs={
                    "indexpath": "",
                    "filter_by_keys": {"dataType": data_type},
                },
            ) as ds:
                # Delete history attribute in order to merge
                del ds.attrs["history"]
                # Extra processing require for control forecast
                if data_type == "cf":
                    ds = expand_dims(
                        ds=ds,
                        dataset_name="dis24",
                        coord_names=["number", "time", "latitude", "longitude"],
                        expansion_dim=0,
                    )
                ds_list.append(ds)
        ds = xr.combine_by_coords(ds_list)
        return ds

    def _write_to_processed_file(
        self,
        country_iso3: str,
        version: int,
        ds: xr.Dataset,
        leadtime: int = None,
    ) -> Path:
        filepath = self._get_processed_filepath(
            country_iso3=country_iso3,
            version=version,
            leadtime=leadtime,
        )
        Path(filepath.parent).mkdir(parents=True, exist_ok=True)
        # Netcdf seems to have problems overwriting; delete the file if it exists
        filepath.unlink(missing_ok=True)
        logger.info(f"Writing to {filepath}")
        ds.to_netcdf(filepath)
        return filepath

    def _get_processed_filepath(
        self, country_iso3: str, version: int, leadtime: int = None
    ) -> Path:
        filename = f"{country_iso3}_{self.cds_name}_v{version}"
        if leadtime is not None:
            filename += f"_lt{str(leadtime).zfill(2)}d"
        filename += ".nc"
<<<<<<< HEAD
        return PROCESSED_DATA_DIR / country_iso3 / GLOFAS_DIR / filename
=======
        return DATA_DIR / PROCESSED_DATA_DIR / country_iso3 / GLOFAS_DIR / filename
>>>>>>> 47ca7ad4

    def read_processed_dataset(
        self,
        country_iso3: str,
        version: int = DEFAULT_VERSION,
        leadtime: int = None,
    ):
        filepath = self._get_processed_filepath(
            country_iso3=country_iso3,
            version=version,
            leadtime=leadtime,
        )
        return xr.load_dataset(filepath)


class GlofasReanalysis(Glofas):
    def __init__(self):
        super().__init__(
            year_min=1979,
            year_max=2020,
            cds_name="cems-glofas-historical",
            dataset=["consolidated_reanalysis"],
            dataset_variable_name="dataset",
            system_version_minor={2: 1, 3: 1},
            date_variable_prefix="h",
        )

    def download(
        self,
        country_iso3: str,
        area: Area,
        version: int = DEFAULT_VERSION,
    ):
        logger.info(
            f"Downloading GloFAS reanalysis v{version} for years {self.year_min} - {self.year_max}"
        )
        for year in range(self.year_min, self.year_max + 1):
            logger.info(f"...{year}")
            super()._download(
                country_iso3=country_iso3,
                area=area,
                year=year,
                version=version,
            )

    def process(
        self,
        country_iso3: str,
        stations: Dict[str, Station],
        version: int = DEFAULT_VERSION,
    ):
        # Get list of files to open
        logger.info(f"Processing GloFAS Reanalysis v{version}")
        filepath_list = [
            self._get_raw_filepath(
                country_iso3=country_iso3,
                version=version,
                year=year,
            )
            for year in range(self.year_min, self.year_max + 1)
        ]
        # Read in the dataset
        logger.info(f"Reading in {len(filepath_list)} files")

        with xr.open_mfdataset(
            filepath_list, engine="cfgrib", backend_kwargs={"indexpath": ""}
        ) as ds:
            # Create a new dataset with just the station pixels
            logger.info("Looping through stations, this takes some time")
            ds_new = _get_station_dataset(
                stations=stations, ds=ds, coord_names=["time"]
            )
        # Write out the new dataset to a file
        self._write_to_processed_file(
            country_iso3=country_iso3,
            version=version,
            ds=ds_new,
        )


class GlofasForecast(Glofas):
    def __init__(self):
        super().__init__(
            year_min={2: 2019, 3: 2020},
            year_max=2020,
            cds_name="cems-glofas-forecast",
            dataset=["control_forecast", "ensemble_perturbed_forecasts"],
            system_version_minor={2: 1, 3: 1},
            dataset_variable_name="product_type",
        )

    def download(
        self,
        country_iso3: str,
        area: Area,
        leadtimes: List[int],
        version: int = DEFAULT_VERSION,
    ):
        logger.info(
            f"Downloading GloFAS forecast v{version} for years {self.year_min[version]} - {self.year_max} and leadtime hours {leadtimes}"
        )
        for year in range(self.year_min[version], self.year_max + 1):
            logger.info(f"...{year}")
            for leadtime in leadtimes:
                super()._download(
                    country_iso3=country_iso3,
                    area=area,
                    year=year,
                    leadtime=leadtime,
                    version=version,
                )

    def process(
        self,
        country_iso3: str,
        stations: Dict[str, Station],
        leadtimes: List[int],
        version: int = DEFAULT_VERSION,
    ):
        logger.info(f"Processing GloFAS Forecast v{version}")
        for leadtime in leadtimes:
            logger.info(f"For lead time {leadtime}")
            # Get list of files to open
            filepath_list = [
                self._get_raw_filepath(
                    country_iso3=country_iso3,
                    version=version,
                    year=year,
                    leadtime=leadtime,
                )
                for year in range(self.year_min[version], self.year_max + 1)
            ]
            # Read in both the control and ensemble perturbed forecast and combine
            logger.info(f"Reading in {len(filepath_list)} files")
            ds = self._read_in_ensemble_and_perturbed_datasets(filepath_list)
            # Create a new dataset with just the station pixels
            logger.info("Looping through stations, this takes some time")
            ds_new = _get_station_dataset(
                stations=stations, ds=ds, coord_names=["number", "time"]
            )
            # Write out the new dataset to a file
            self._write_to_processed_file(
                country_iso3=country_iso3,
                ds=ds_new,
                leadtime=leadtime,
                version=version,
            )


class GlofasReforecast(Glofas):
    def __init__(self):
        super().__init__(
            year_min=1999,
            year_max=2018,
            cds_name="cems-glofas-reforecast",
            dataset=["control_reforecast", "ensemble_perturbed_reforecasts"],
            dataset_variable_name="product_type",
            system_version_minor={2: 2, 3: 1},
            date_variable_prefix="h",
        )

    def download(
        self,
        country_iso3: str,
        area: Area,
        leadtimes: List[int],
        version: int = DEFAULT_VERSION,
        split_by_month: bool = False,
    ):
        logger.info(
            f"Downloading GloFAS reforecast v{version} for years {self.year_min} - {self.year_max} and leadtime hours {leadtimes}"
        )
        for year in range(self.year_min, self.year_max + 1):
            logger.info(f"...{year}")
            month_range = range(1, 13) if split_by_month else [None]
            for month in month_range:
                for leadtime in leadtimes:
                    super()._download(
                        country_iso3=country_iso3,
                        area=area,
                        version=version,
                        year=year,
                        month=month,
                        leadtime=leadtime,
                    )

    def process(
        self,
        country_iso3: str,
        stations: Dict[str, Station],
        leadtimes: List[int],
        version: int = DEFAULT_VERSION,
        split_by_month: bool = False,
    ):
        logger.info(f"Processing GloFAS Reforecast v{version}")
        for leadtime in leadtimes:
            logger.info(f"For lead time {leadtime}")
            # Get list of files to open
            month_range = range(1, 13) if split_by_month else [None]
            filepath_list = [
                self._get_raw_filepath(
                    country_iso3=country_iso3,
                    version=version,
                    year=year,
                    month=month,
                    leadtime=leadtime,
                )
                for year in range(self.year_min, self.year_max + 1)
                for month in month_range
            ]
            # Read in both the control and ensemble perturbed forecast and combine
            logger.info(f"Reading in {len(filepath_list)} files")
            ds = self._read_in_ensemble_and_perturbed_datasets(
                filepath_list=filepath_list
            )
            # Create a new dataset with just the station pixels
            logger.info("Looping through stations, this takes some time")
            ds_new = _get_station_dataset(
                stations=stations, ds=ds, coord_names=["number", "time"]
            )
            # Write out the new dataset to a file
            self._write_to_processed_file(
                country_iso3=country_iso3,
                version=version,
                ds=ds_new,
                leadtime=leadtime,
            )


def expand_dims(
    ds: xr.Dataset, dataset_name: str, coord_names: list, expansion_dim: int
):
    """
    Using expand_dims seems to cause a bug with Dask like the one described here:
    https://github.com/pydata/xarray/issues/873 (it's supposed to be fixed though)
    """
    coords = {coord_name: ds[coord_name] for coord_name in coord_names}
    coords[coord_names[expansion_dim]] = [coords[coord_names[expansion_dim]]]
    ds = xr.Dataset(
        data_vars={
            dataset_name: (
                coord_names,
                np.expand_dims(ds[dataset_name].values, expansion_dim),
            )
        },
        coords=coords,
    )
    return ds


def _get_station_dataset(
    stations: Dict[str, Station], ds: xr.Dataset, coord_names: List[str]
) -> xr.Dataset:
    return xr.Dataset(
        data_vars={
            station_name: (
                coord_names,
                ds.isel(
                    longitude=np.abs(ds.longitude - station.lon).argmin(),
                    latitude=np.abs(ds.latitude - station.lat).argmin(),
                )["dis24"],
            )
            for station_name, station in stations.items()
        },
        coords={coord_name: ds[coord_name] for coord_name in coord_names},
    )<|MERGE_RESOLUTION|>--- conflicted
+++ resolved
@@ -14,18 +14,10 @@
 from src.indicators.flooding.glofas.area import Area, Station
 
 
-<<<<<<< HEAD
-DATA_DIR = Path(os.environ["AA_DATA_DIR"])
-RAW_DATA_DIR = DATA_DIR / "public" / "raw"
-PROCESSED_DATA_DIR = DATA_DIR / "public" / "processed"
-GLOFAS_DIR = Path("glofas")
-CDSAPI_CLIENT = cdsapi.Client()
-=======
 DATA_DIR = Path(os.environ["AA_DATA_DIR"]) / "public"
 RAW_DATA_DIR = "raw"
 PROCESSED_DATA_DIR = "processed"
 GLOFAS_DIR = Path("glofas")
->>>>>>> 47ca7ad4
 DEFAULT_VERSION = 3
 HYDROLOGICAL_MODELS = {2: "htessel_lisflood", 3: "lisflood"}
 
@@ -184,16 +176,10 @@
         return ds
 
     def _write_to_processed_file(
-        self,
-        country_iso3: str,
-        version: int,
-        ds: xr.Dataset,
-        leadtime: int = None,
+        self, country_iso3: str, version: int, ds: xr.Dataset, leadtime: int = None,
     ) -> Path:
         filepath = self._get_processed_filepath(
-            country_iso3=country_iso3,
-            version=version,
-            leadtime=leadtime,
+            country_iso3=country_iso3, version=version, leadtime=leadtime,
         )
         Path(filepath.parent).mkdir(parents=True, exist_ok=True)
         # Netcdf seems to have problems overwriting; delete the file if it exists
@@ -209,22 +195,13 @@
         if leadtime is not None:
             filename += f"_lt{str(leadtime).zfill(2)}d"
         filename += ".nc"
-<<<<<<< HEAD
-        return PROCESSED_DATA_DIR / country_iso3 / GLOFAS_DIR / filename
-=======
         return DATA_DIR / PROCESSED_DATA_DIR / country_iso3 / GLOFAS_DIR / filename
->>>>>>> 47ca7ad4
 
     def read_processed_dataset(
-        self,
-        country_iso3: str,
-        version: int = DEFAULT_VERSION,
-        leadtime: int = None,
+        self, country_iso3: str, version: int = DEFAULT_VERSION, leadtime: int = None,
     ):
         filepath = self._get_processed_filepath(
-            country_iso3=country_iso3,
-            version=version,
-            leadtime=leadtime,
+            country_iso3=country_iso3, version=version, leadtime=leadtime,
         )
         return xr.load_dataset(filepath)
 
@@ -242,10 +219,7 @@
         )
 
     def download(
-        self,
-        country_iso3: str,
-        area: Area,
-        version: int = DEFAULT_VERSION,
+        self, country_iso3: str, area: Area, version: int = DEFAULT_VERSION,
     ):
         logger.info(
             f"Downloading GloFAS reanalysis v{version} for years {self.year_min} - {self.year_max}"
@@ -253,10 +227,7 @@
         for year in range(self.year_min, self.year_max + 1):
             logger.info(f"...{year}")
             super()._download(
-                country_iso3=country_iso3,
-                area=area,
-                year=year,
-                version=version,
+                country_iso3=country_iso3, area=area, year=year, version=version,
             )
 
     def process(
@@ -269,9 +240,7 @@
         logger.info(f"Processing GloFAS Reanalysis v{version}")
         filepath_list = [
             self._get_raw_filepath(
-                country_iso3=country_iso3,
-                version=version,
-                year=year,
+                country_iso3=country_iso3, version=version, year=year,
             )
             for year in range(self.year_min, self.year_max + 1)
         ]
@@ -288,9 +257,7 @@
             )
         # Write out the new dataset to a file
         self._write_to_processed_file(
-            country_iso3=country_iso3,
-            version=version,
-            ds=ds_new,
+            country_iso3=country_iso3, version=version, ds=ds_new,
         )
 
 
