--- conflicted
+++ resolved
@@ -34,15 +34,6 @@
 
 
 class Floodscan:
-<<<<<<< HEAD
-    """
-    Create an instance of a Floodscan object, from which you can process the raw data and read the data.
-    """
-
-    def read_raw_dataset(self):
-        filepath = self._get_raw_filepath()
-        # would be better to do with load_dataset, but since dataset is huge this takes up too much memory..
-=======
     """Create an instance of a Floodscan object, from which you can process the
     raw data and read the data."""
 
@@ -50,7 +41,6 @@
         filepath = self._get_raw_filepath()
         # would be better to do with load_dataset, but since dataset is
         # huge this takes up too much memory..
->>>>>>> a9472e6e
         with xr.open_dataset(filepath) as ds:
             return ds
         # return xr.open_dataset(filepath)
@@ -59,7 +49,6 @@
         self,
         country_name: str,
         adm_level: int = DEFAULT_ADMIN_LEVEL,
-<<<<<<< HEAD
         custom_path: str = None,
         custom_id_col: str = "",
         custom_name: str = "",
@@ -76,42 +65,19 @@
             custom_name: the name of the custom area (for the output file)
             start_date: to filter by start date
             end_date: to filter by end date
-=======
-    ):
-        """
-        Load data, call function to compute statistics per admin, and
-        save the results to a csv Args: country_name: name of the
-        country of interest adm_level: admin level to compute the
-        statistics on
->>>>>>> a9472e6e
         """
         config = Config()
         parameters = config.parameters(country_name)
         country_iso3 = parameters["iso3_code"]
-<<<<<<< HEAD
 
         ds = self.read_raw_dataset().sel(time=slice(start_date, end_date))
 
         # get the affine transformation of the dataset. looks complicated, but haven't found better way to do it
-=======
-        adm_boundaries_path = os.path.join(
-            DATA_DIR,
-            PUBLIC_DATA_DIR,
-            RAW_DATA_DIR,
-            country_iso3,
-            config.SHAPEFILE_DIR,
-            parameters[f"path_admin{adm_level}_shp"],
-        )
-        ds = self.read_raw_dataset()
-        # get the affine transformation of the dataset. looks
-        # complicated, but haven't found better way to do it
->>>>>>> a9472e6e
         coords_transform = (
             ds.rio.set_spatial_dims(x_dim="lon", y_dim="lat")
             .rio.write_crs("EPSG:4326")
             .rio.transform()
         )
-<<<<<<< HEAD
 
         if custom_path:
             boundaries_path = custom_path
@@ -120,7 +86,9 @@
             df = self.compute_stats_per_area(
                 ds, coords_transform, boundaries_path, custom_id_col,
             )
-            self._write_to_processed_file(country_iso3, adm_level, df, custom_name)
+            self._write_to_processed_file(
+                country_iso3, adm_level, df, custom_name
+            )
 
         else:
             boundaries_path = os.path.join(
@@ -138,23 +106,14 @@
                 boundaries_path,
                 parameters[f"shp_adm{adm_level}c"],
             )
-            self._write_to_processed_file(country_iso3, adm_level, df, custom_name)
-=======
-        # this takes a few hours to compute
-        df = self.compute_stats_per_area(
-            ds,
-            coords_transform,
-            adm_boundaries_path,
-            parameters[f"shp_adm{adm_level}c"],
-        )
-        self._write_to_processed_file(country_iso3, adm_level, df)
->>>>>>> a9472e6e
+            self._write_to_processed_file(
+                country_iso3, adm_level, df, custom_name
+            )
 
     def compute_stats_per_area(
         self,
         ds,
         raster_transform,
-<<<<<<< HEAD
         bound_path,
         id_col,
         data_var="SFED_AREA",
@@ -172,23 +131,6 @@
 
         Returns:
             df_hist: dataframe with the statistics per admin
-=======
-        adm_path,
-        adm_col,
-        data_var="SFED_AREA",
-        percentile_list=[2, 4, 6, 8, 10, 20],
-    ):
-        """
-        Compute statistics on the raster cells per admin area Args: ds:
-        the xarray dataset with values per raster cell raster_transform:
-        the affine transformation of ds adm_path: the path to the admin
-        boundaries shp file adm_col: the name of the column containing
-        the admin name data_var: the variable of interest in ds
-        percentile_list: list of thresholds to compute the value x% of
-        the cells is below at
-
-        Returns: df_hist: dataframe with the statistics per admin
->>>>>>> a9472e6e
         """
         if not percentile_list:
             percentile_list = [2, 4, 6, 8, 10, 20]
@@ -196,11 +138,7 @@
         # compute statistics on level in adm_path for all dates in ds
         df_list = []
         for date in ds.time.values:
-<<<<<<< HEAD
             df = gpd.read_file(bound_path)[[id_col, "geometry"]]
-=======
-            df = gpd.read_file(adm_path)[[adm_col, "geometry"]]
->>>>>>> a9472e6e
             ds_date = ds.sel(time=date)
 
             df[["mean_cell", "max_cell", "min_cell"]] = pd.DataFrame(
@@ -211,26 +149,15 @@
                     nodata=np.nan,
                 )
             )[["mean", "max", "min"]]
-<<<<<<< HEAD
             # TODO: the percentiles seem to always return 0, even if setting the p to 0.00001. Don't understand why yet..
-            df[[f"percentile_{str(p)}" for p in percentile_list]] = pd.DataFrame(
-=======
-            # TODO: the percentiles seem to always return 0, even if
-            # setting the p to 0.00001. Don't understand why yet..
             df[
                 [f"percentile_{str(p)}" for p in percentile_list]
             ] = pd.DataFrame(
->>>>>>> a9472e6e
                 zonal_stats(
                     vectors=df,
                     raster=ds_date[data_var].values,
                     affine=raster_transform,
                     nodata=np.nan,
-<<<<<<< HEAD
-                    stats=" ".join([f"percentile_{str(p)}" for p in percentile_list]),
-                )
-            )[[f"percentile_{str(p)}" for p in percentile_list]]
-=======
                     stats=" ".join(
                         [f"percentile_{str(p)}" for p in percentile_list]
                     ),
@@ -238,7 +165,6 @@
             )[
                 [f"percentile_{str(p)}" for p in percentile_list]
             ]
->>>>>>> a9472e6e
 
             df["date"] = pd.to_datetime(date)
 
@@ -251,13 +177,7 @@
         return df_hist
 
     def read_processed_dataset(
-<<<<<<< HEAD
         self, country_iso3: str, adm_level: int,
-=======
-        self,
-        country_iso3: str,
-        adm_level: int,
->>>>>>> a9472e6e
     ):
         filepath = self._get_processed_filepath(
             country_iso3=country_iso3, adm_level=adm_level,
@@ -273,7 +193,9 @@
     ) -> Path:
         if custom_name:
             filepath = self._get_processed_filepath(
-                country_iso3=country_iso3, adm_level=adm_level, custom_name=custom_name
+                country_iso3=country_iso3,
+                adm_level=adm_level,
+                custom_name=custom_name,
             )
         else:
             filepath = self._get_processed_filepath(
@@ -285,40 +207,28 @@
         df.to_csv(filepath)
         return filepath
 
-<<<<<<< HEAD
     def _get_raw_filepath(self,):
-        directory = (
-            DATA_DIR / PRIVATE_DATA_DIR / RAW_DATA_DIR / GLOBAL_DIR / FLOODSCAN_DIR
-=======
-    def _get_raw_filepath(
-        self,
-    ):
         directory = (
             DATA_DIR
             / PRIVATE_DATA_DIR
             / RAW_DATA_DIR
             / GLOBAL_DIR
             / FLOODSCAN_DIR
->>>>>>> a9472e6e
         )
 
         return directory / Path(FLOODSCAN_FILENAME)
 
     def _get_processed_filepath(
-<<<<<<< HEAD
         self, country_iso3: str, adm_level: int, custom_name: str = None
     ) -> Path:
         if custom_name:
-            filename = f"{country_iso3.lower()}_floodscan_stats_{custom_name}.csv"
+            filename = (
+                f"{country_iso3.lower()}_floodscan_stats_{custom_name}.csv"
+            )
         else:
-            filename = f"{country_iso3.lower()}_floodscan_stats_adm{adm_level}.csv"
-=======
-        self,
-        country_iso3: str,
-        adm_level: int,
-    ) -> Path:
-        filename = f"{country_iso3.lower()}_floodscan_stats_adm{adm_level}.csv"
->>>>>>> a9472e6e
+            filename = (
+                f"{country_iso3.lower()}_floodscan_stats_adm{adm_level}.csv"
+            )
         return (
             DATA_DIR
             / PRIVATE_DATA_DIR
