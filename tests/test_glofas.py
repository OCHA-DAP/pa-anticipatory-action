--- conflicted
+++ resolved
@@ -64,7 +64,7 @@
             },
             "target": Path(
                 f"/tmp/public/raw/{self.country_iso3}"
-                f"/glofas/version_3/cems-glofas-historical"
+                "/glofas/version_3/cems-glofas-historical"
                 f"/{self.country_iso3}_cems-glofas-historical_v3_2000.grib"
             ),
         }
@@ -97,12 +97,8 @@
                 "leadtime_hour": self.expected_leadtime,
             },
             "target": Path(
-<<<<<<< HEAD
                 f"/tmp/public/raw/{self.country_iso3}"
                 f"/glofas/version_3/cems-glofas-forecast"
-=======
-                f"/tmp/public/raw/{self.country_iso3}/glofas/version_3/cems-glofas-forecast"
->>>>>>> ed7d0d2b
                 f"/{self.country_iso3}_cems-glofas-forecast_v3_2000.grib"
             ),
         }
@@ -127,12 +123,8 @@
                 "leadtime_hour": self.expected_leadtime,
             },
             "target": Path(
-<<<<<<< HEAD
                 f"/tmp/public/raw/{self.country_iso3}"
                 f"/glofas/version_3/cems-glofas-reforecast"
-=======
-                f"/tmp/public/raw/{self.country_iso3}/glofas/version_3/cems-glofas-reforecast"
->>>>>>> ed7d0d2b
                 f"/{self.country_iso3}_cems-glofas-reforecast_v3_2000.grib"
             ),
         }
@@ -148,13 +140,9 @@
         )
         fake_retrieve.assert_called_with(**self.get_reforecast_expected_args())
 
-<<<<<<< HEAD
     def test_reforecast_download_split_by_leadtime(
         self, fake_mkdir, fake_retrieve
     ):
-=======
-    def test_reforecast_download_split_by_leadtime(self, fake_mkdir, fake_retrieve):
->>>>>>> ed7d0d2b
         glofas_reforecast = glofas.GlofasReforecast()
         glofas_reforecast.download(
             country_iso3=self.country_iso3,
@@ -167,12 +155,8 @@
         expected_args = self.get_reforecast_expected_args()
         expected_args["request"]["leadtime_hour"] = self.expected_leadtime[:1]
         expected_args["target"] = Path(
-<<<<<<< HEAD
             f"/tmp/public/raw/{self.country_iso3}"
             f"/glofas/version_3/cems-glofas-reforecast"
-=======
-            f"/tmp/public/raw/{self.country_iso3}/glofas/version_3/cems-glofas-reforecast"
->>>>>>> ed7d0d2b
             f"/{self.country_iso3}_cems-glofas-reforecast_v3_2000_lt10d.grib"
         )
         fake_retrieve.assert_called_with(**expected_args)